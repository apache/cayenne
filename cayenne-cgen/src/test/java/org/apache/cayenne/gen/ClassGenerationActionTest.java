/*****************************************************************
 *   Licensed to the Apache Software Foundation (ASF) under one
 *  or more contributor license agreements.  See the NOTICE file
 *  distributed with this work for additional information
 *  regarding copyright ownership.  The ASF licenses this file
 *  to you under the Apache License, Version 2.0 (the
 *  "License"); you may not use this file except in compliance
 *  with the License.  You may obtain a copy of the License at
 *
 *    http://www.apache.org/licenses/LICENSE-2.0
 *
 *  Unless required by applicable law or agreed to in writing,
 *  software distributed under the License is distributed on an
 *  "AS IS" BASIS, WITHOUT WARRANTIES OR CONDITIONS OF ANY
 *  KIND, either express or implied.  See the License for the
 *  specific language governing permissions and limitations
 *  under the License.
 ****************************************************************/

package org.apache.cayenne.gen;

import org.apache.cayenne.map.CallbackDescriptor;
import org.apache.cayenne.map.DataMap;
import org.apache.cayenne.map.ObjAttribute;
import org.apache.cayenne.map.ObjEntity;
import org.apache.cayenne.map.ObjRelationship;
import org.apache.cayenne.map.QueryDescriptor;
import org.junit.After;
import org.junit.Before;
import org.junit.Test;

import java.io.StringWriter;
import java.io.Writer;
import java.util.ArrayList;
import java.util.Collection;
import java.util.List;

import static org.junit.Assert.assertEquals;
import static org.junit.Assert.assertNotNull;
import static org.junit.Assert.assertTrue;

public class ClassGenerationActionTest {

	protected ClassGenerationAction action;
	protected Collection<StringWriter> writers;

	@Before
	public void setUp() throws Exception {
<<<<<<< HEAD
		writers = new ArrayList<>(3);
		action = new ClassGenerationAction() {
=======
		this.writers = new ArrayList<>(3);
		this.action = new ClassGenerationAction() {
>>>>>>> 1ba6f5ec

			@Override
			protected Writer openWriter(TemplateType templateType) throws Exception {
				StringWriter writer = new StringWriter();
				writers.add(writer);
				return writer;
			}
		};

	}

	@After
	public void tearDown() throws Exception {
		action = null;
		writers = null;
	}

	@Test
	public void testExecuteArtifactPairsImports() throws Exception {

		ObjEntity testEntity1 = new ObjEntity("TE1");
		testEntity1.setClassName("org.example.TestClass1");

		action.setMakePairs(true);
		action.setSuperPkg("org.example.auto");

		List<String> generated = execute(new EntityArtifact(testEntity1));
		assertNotNull(generated);
		assertEquals(2, generated.size());

		String superclass = generated.get(0);
		assertTrue(superclass, superclass.contains("package org.example.auto;"));
		assertTrue(superclass, superclass.contains("import org.apache.cayenne.BaseDataObject;"));

		String subclass = generated.get(1);
		assertTrue(subclass, subclass.contains("package org.example;"));
		assertTrue(subclass, subclass.contains("import org.example.auto._TestClass1;"));
	}

	@Test
	public void testExecuteArtifactPairsMapRelationships() throws Exception {

		ObjEntity testEntity1 = new ObjEntity("TE1");
		testEntity1.setClassName("org.example.TestClass1");

		final ObjEntity testEntity2 = new ObjEntity("TE1");
		testEntity2.setClassName("org.example.TestClass2");

		ObjRelationship relationship = new ObjRelationship("xMap") {

			private static final long serialVersionUID = 8042147877503405974L;

			@Override
			public boolean isToMany() {
				return true;
			}

			@Override
			public ObjEntity getTargetEntity() {
				return testEntity2;
			}
		};
		relationship.setCollectionType("java.util.Map");
		testEntity1.addRelationship(relationship);

		action.setMakePairs(true);

		List<String> generated = execute(new EntityArtifact(testEntity1));
		assertNotNull(generated);
		assertEquals(2, generated.size());

		String superclass = generated.get(0);
		assertTrue(superclass, superclass.contains("import java.util.Map;"));
	}

	@Test
	public void testExecuteArtifactPairsAttribute() throws Exception {

		ObjEntity testEntity1 = new ObjEntity("TE1");
		testEntity1.setClassName("org.example.TestClass1");

		ObjAttribute attr = new ObjAttribute();
		attr.setName("ID");
		attr.setType("int");

		ObjAttribute attr1 = new ObjAttribute();
		attr1.setName("name");
		attr1.setType("char");

		testEntity1.addAttribute(attr);
		testEntity1.addAttribute(attr1);

		action.setMakePairs(true);

		List<String> generated = execute(new EntityArtifact(testEntity1));
		assertNotNull(generated);
		assertEquals(2, generated.size());
		String superclass = generated.get(0);

		assertTrue(superclass, superclass.contains("public void setID(int ID)"));
		assertTrue(superclass, superclass.contains("this.ID = ID;"));

		assertTrue(superclass, superclass.contains("public int getID()"));
		assertTrue(superclass, superclass.contains("return this.ID;"));

		assertTrue(superclass, superclass.contains("public void setName(char name)"));
		assertTrue(superclass, superclass.contains("this.name = name;"));

		assertTrue(superclass, superclass.contains("public char getName()"));
		assertTrue(superclass, superclass.contains("return this.name;"));

	}

	@Test
	public void testExecuteDataMapQueryNames() throws Exception {
		runDataMapTest(false);
	}

	@Test
	public void testExecuteClientDataMapQueryNames() throws Exception {
		runDataMapTest(true);
	}

	private void runDataMapTest(boolean client) throws Exception {
		QueryDescriptor descriptor = QueryDescriptor.selectQueryDescriptor();
        descriptor.setName("TestQuery");

		DataMap map = new DataMap();
		map.addQueryDescriptor(descriptor);
		map.setName("testmap");
		List<String> generated;
		if (client) {
			map.setDefaultClientPackage("testpackage");
			generated = execute(new ClientDataMapArtifact(map, map.getQueryDescriptors()));
		} else {
			map.setDefaultPackage("testpackage");
			generated = execute(new DataMapArtifact(map, map.getQueryDescriptors()));
		}
		assertEquals(2, generated.size());
		assertTrue(generated.get(0).contains("public static final String TEST_QUERY_QUERYNAME = \"TestQuery\""));
	}

	@Test
	public void testCallbackMethodGeneration() throws Exception {
		assertCallbacks(false);
	}

	@Test
	public void testClientCallbackMethodGeneration() throws Exception {
		assertCallbacks(true);
	}

	private void assertCallbacks(boolean isClient) throws Exception {
		ObjEntity testEntity1 = new ObjEntity("TE1");
		testEntity1.setClassName("org.example.TestClass1");
		int i = 0;
		for (CallbackDescriptor cb : testEntity1.getCallbackMap().getCallbacks()) {
			cb.addCallbackMethod("cb" + i++);
		}

		if (isClient) {

			action = new ClientClassGenerationAction() {
				@Override
				protected Writer openWriter(TemplateType templateType) throws Exception {
					StringWriter writer = new StringWriter();
					writers.add(writer);
					return writer;
				}

			};

		}

		action.setMakePairs(true);

		List<String> generated = execute(new EntityArtifact(testEntity1));
		assertNotNull(generated);
		assertEquals(2, generated.size());

		String superclass = generated.get(0);

		assertTrue(superclass, superclass.contains("public abstract class _TestClass1"));

		for (int j = 0; j < i; j++) {
			assertTrue(superclass, superclass.contains("protected abstract void cb" + j + "();"));
		}

		String subclass = generated.get(1);
		for (int j = 0; j < i; j++) {
			assertTrue(subclass, subclass.contains("protected void cb" + j + "() {"));
		}
	}

	protected List<String> execute(Artifact artifact) throws Exception {

		action.execute(artifact);

		List<String> strings = new ArrayList<>(writers.size());
		for (StringWriter writer : writers) {
			strings.add(writer.toString());
		}
		return strings;
	}
}<|MERGE_RESOLUTION|>--- conflicted
+++ resolved
@@ -46,13 +46,8 @@
 
 	@Before
 	public void setUp() throws Exception {
-<<<<<<< HEAD
 		writers = new ArrayList<>(3);
 		action = new ClassGenerationAction() {
-=======
-		this.writers = new ArrayList<>(3);
-		this.action = new ClassGenerationAction() {
->>>>>>> 1ba6f5ec
 
 			@Override
 			protected Writer openWriter(TemplateType templateType) throws Exception {
@@ -61,7 +56,6 @@
 				return writer;
 			}
 		};
-
 	}
 
 	@After
