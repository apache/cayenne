--- conflicted
+++ resolved
@@ -57,299 +57,6 @@
  */
 class IncrementalSelectQuery<T> extends SelectQuery<T> {
 
-<<<<<<< HEAD
-    private SelectQuery<T> query;
-    private String cacheKey;
-
-    IncrementalSelectQuery(SelectQuery<T> delegate, String cacheKey) {
-        this.query = delegate;
-        this.cacheKey = cacheKey;
-    }
-
-    @Override
-    public QueryMetadata getMetaData(EntityResolver resolver) {
-        final QueryMetadata metadata = query.getMetaData(resolver);
-
-        // the way paginated queries work on the server is that they are never cached
-        // (IncrementalFaultList interception happens before cache interception). So
-        // overriding caching settings in the metadata will only affect
-        // ClientServerChannel behavior
-
-        return new QueryMetadata() {
-
-            public Query getOrginatingQuery() {
-                return null;
-            }
-
-            public String getCacheKey() {
-                return cacheKey;
-            }
-
-            public List<Object> getResultSetMapping() {
-                return metadata.getResultSetMapping();
-            }
-
-            public String[] getCacheGroups() {
-                return metadata.getCacheGroups();
-            }
-
-            public QueryCacheStrategy getCacheStrategy() {
-                return metadata.getCacheStrategy();
-            }
-
-            public DataMap getDataMap() {
-                return metadata.getDataMap();
-            }
-
-            public DbEntity getDbEntity() {
-                return metadata.getDbEntity();
-            }
-
-            public int getFetchLimit() {
-                return metadata.getFetchLimit();
-            }
-
-            public int getFetchOffset() {
-                return metadata.getFetchOffset();
-            }
-
-            public ObjEntity getObjEntity() {
-                return metadata.getObjEntity();
-            }
-
-            public ClassDescriptor getClassDescriptor() {
-                return metadata.getClassDescriptor();
-            }
-
-            public int getPageSize() {
-                return metadata.getPageSize();
-            }
-
-            public PrefetchTreeNode getPrefetchTree() {
-                return metadata.getPrefetchTree();
-            }
-
-            public Procedure getProcedure() {
-                return metadata.getProcedure();
-            }
-
-            public Map<String, String> getPathSplitAliases() {
-                return metadata.getPathSplitAliases();
-            }
-
-            public boolean isFetchingDataRows() {
-                return metadata.isFetchingDataRows();
-            }
-
-            public boolean isRefreshingObjects() {
-                return metadata.isRefreshingObjects();
-            }
-
-            public int getStatementFetchSize() {
-                return metadata.getStatementFetchSize();
-            }
-
-            public void setResultSetMapping(List<Object> resolvedComponents) {
-                metadata.setResultSetMapping(resolvedComponents);
-            }
-        };
-    }
-
-    @Override
-    public void addOrdering(Ordering ordering) {
-        query.addOrdering(ordering);
-    }
-
-    @Override
-    public void addOrdering(String sortPathSpec, SortOrder order) {
-        query.addOrdering(sortPathSpec, order);
-    }
-
-    @Override
-    public void addOrderings(Collection<? extends Ordering> orderings) {
-    	query.addOrderings(orderings);
-    }
-
-    @Override
-    public PrefetchTreeNode addPrefetch(String prefetchPath) {
-        return query.addPrefetch(prefetchPath);
-    }
-
-    @Override
-    public void andQualifier(Expression e) {
-        query.andQualifier(e);
-    }
-
-    @Override
-    public void clearOrderings() {
-        query.clearOrderings();
-    }
-
-    @Override
-    public void clearPrefetches() {
-        query.clearPrefetches();
-    }
-
-    @Override
-    public SelectQuery<T> createQuery(Map parameters) {
-        return query.createQuery(parameters);
-    }
-
-    @Override
-    public SQLAction createSQLAction(SQLActionVisitor visitor) {
-        return query.createSQLAction(visitor);
-    }
-
-    @Override
-    public void encodeAsXML(XMLEncoder encoder) {
-        query.encodeAsXML(encoder);
-    }
-
-    @Override
-    public boolean equals(Object obj) {
-        return query.equals(obj);
-    }
-
-    @Override
-    public String[] getCacheGroups() {
-        return query.getCacheGroups();
-    }
-
-    @Override
-    public int getFetchLimit() {
-        return query.getFetchLimit();
-    }
-
-    @Override
-    public String getName() {
-        return query.getName();
-    }
-
-    @Override
-    public List<Ordering> getOrderings() {
-        return query.getOrderings();
-    }
-
-    @Override
-    public int getPageSize() {
-        return query.getPageSize();
-    }
-
-    @Override
-    public PrefetchTreeNode getPrefetchTree() {
-        return query.getPrefetchTree();
-    }
-
-    @Override
-    public Expression getQualifier() {
-        return query.getQualifier();
-    }
-
-    @Override
-    public Object getRoot() {
-        return query.getRoot();
-    }
-
-    @Override
-    public int hashCode() {
-        return query.hashCode();
-    }
-
-    @Override
-    public void initWithProperties(Map properties) {
-        query.initWithProperties(properties);
-    }
-
-    @Override
-    public boolean isDistinct() {
-        return query.isDistinct();
-    }
-
-    @Override
-    public boolean isFetchingDataRows() {
-        return query.isFetchingDataRows();
-    }
-
-    @Override
-    public void orQualifier(Expression e) {
-        query.orQualifier(e);
-    }
-
-    @Override
-    public SelectQuery<T> queryWithParameters(Map parameters, boolean pruneMissing) {
-        return query.queryWithParameters(parameters, pruneMissing);
-    }
-
-    @Override
-    public SelectQuery<T> queryWithParameters(Map parameters) {
-        return query.queryWithParameters(parameters);
-    }
-
-    @Override
-    public void removeOrdering(Ordering ordering) {
-        query.removeOrdering(ordering);
-    }
-
-    @Override
-    public void removePrefetch(String prefetchPath) {
-        query.removePrefetch(prefetchPath);
-    }
-
-    @Override
-    public void route(QueryRouter router, EntityResolver resolver, Query substitutedQuery) {
-        query.route(router, resolver, substitutedQuery);
-    }
-
-    @Override
-    public void setCacheGroups(String... cachGroups) {
-        query.setCacheGroups(cachGroups);
-    }
-
-    @Override
-    public void setDistinct(boolean distinct) {
-        query.setDistinct(distinct);
-    }
-
-    @Override
-    public void setFetchingDataRows(boolean flag) {
-        query.setFetchingDataRows(flag);
-    }
-
-    @Override
-    public void setFetchLimit(int fetchLimit) {
-        query.setFetchLimit(fetchLimit);
-    }
-
-    @Override
-    public void setName(String name) {
-        query.setName(name);
-    }
-
-    @Override
-    public void setPageSize(int pageSize) {
-        query.setPageSize(pageSize);
-    }
-
-    @Override
-    public void setPrefetchTree(PrefetchTreeNode prefetchTree) {
-        query.setPrefetchTree(prefetchTree);
-    }
-
-    @Override
-    public void setQualifier(Expression qualifier) {
-        query.setQualifier(qualifier);
-    }
-
-    @Override
-    public void setRoot(Object value) {
-        query.setRoot(value);
-    }
-
-    @Override
-    public String toString() {
-        return query.toString();
-    }
-=======
 	private SelectQuery<T> query;
 	private String cacheKey;
 
@@ -442,6 +149,10 @@
 			public int getStatementFetchSize() {
 				return metadata.getStatementFetchSize();
 			}
+
+            public void setResultSetMapping(List<Object> resolvedComponents) {
+                metadata.setResultSetMapping(resolvedComponents);
+            }
 		};
 	}
 
@@ -669,5 +380,4 @@
 	public ResultBatchIterator<T> batchIterator(ObjectContext context, int size) {
 		return query.batchIterator(context, size);
 	}
->>>>>>> 58c7c3b3
 }