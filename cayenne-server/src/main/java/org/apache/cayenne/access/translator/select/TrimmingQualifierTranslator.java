--- conflicted
+++ resolved
@@ -42,46 +42,6 @@
 		this.trimFunction = trimFunction;
 	}
 
-<<<<<<< HEAD
-    /**
-     * Adds special handling of CHAR columns.
-     */
-    @Override
-    protected void processColumn(DbAttribute dbAttr) {
-        if (dbAttr.getType() == Types.CHAR) {
-            try {
-                out.append(trimFunction).append("(");
-                super.processColumn(dbAttr);
-                out.append(')');
-            } catch (IOException e) {
-                e.printStackTrace(); // TODO process exceptions
-            }
-        }
-        else {
-            super.processColumn(dbAttr);
-        }
-    }
-    
-    /**
-     * Adds special handling of CHAR columns.
-     */
-    @Override
-    protected void processColumnWithQuoteSqlIdentifiers(DbAttribute dbAttr, Expression pathExp) {
-        
-        if (dbAttr.getType() == Types.CHAR) {
-            try {
-                out.append(trimFunction).append("(");
-                super.processColumnWithQuoteSqlIdentifiers(dbAttr, pathExp);
-                out.append(')');
-            } catch (IOException e) {
-                e.printStackTrace(); // TODO process exceptions
-            }
-        }
-        else {
-            super.processColumnWithQuoteSqlIdentifiers(dbAttr, pathExp);
-        }                 
-    }
-=======
 	/**
 	 * Adds special handling of CHAR columns.
 	 */
@@ -95,7 +55,6 @@
 			super.processColumn(dbAttr);
 		}
 	}
->>>>>>> 58c7c3b3
 
 	/**
 	 * Adds special handling of CHAR columns.
