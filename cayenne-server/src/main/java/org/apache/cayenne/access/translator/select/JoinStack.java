/*****************************************************************
 *   Licensed to the Apache Software Foundation (ASF) under one
 *  or more contributor license agreements.  See the NOTICE file
 *  distributed with this work for additional information
 *  regarding copyright ownership.  The ASF licenses this file
 *  to you under the Apache License, Version 2.0 (the
 *  "License"); you may not use this file except in compliance
 *  with the License.  You may obtain a copy of the License at
 *
 *    http://www.apache.org/licenses/LICENSE-2.0
 *
 *  Unless required by applicable law or agreed to in writing,
 *  software distributed under the License is distributed on an
 *  "AS IS" BASIS, WITHOUT WARRANTIES OR CONDITIONS OF ANY
 *  KIND, either express or implied.  See the License for the
 *  specific language governing permissions and limitations
 *  under the License.
 ****************************************************************/
package org.apache.cayenne.access.translator.select;

import java.util.List;

import org.apache.cayenne.dba.DbAdapter;
import org.apache.cayenne.dba.QuotingStrategy;
import org.apache.cayenne.exp.Expression;
import org.apache.cayenne.exp.parser.ASTDbPath;
import org.apache.cayenne.exp.parser.ASTObjPath;
import org.apache.cayenne.exp.parser.SimpleNode;
import org.apache.cayenne.map.DataMap;
import org.apache.cayenne.map.DbEntity;
import org.apache.cayenne.map.DbJoin;
import org.apache.cayenne.map.DbRelationship;
import org.apache.cayenne.map.Entity;
import org.apache.cayenne.map.JoinType;
import org.apache.cayenne.map.ObjEntity;
import org.apache.commons.collections.Transformer;

/**
 * Encapsulates join reuse/split logic used in SelectQuery processing. All
 * expression path's that exist in the query (in the qualifier, etc.) are
 * processed to produce a combined join tree.
 * 
 * @since 3.0
 */
public class JoinStack {

<<<<<<< HEAD
    protected JoinTreeNode rootNode;
    protected JoinTreeNode topNode;
    private QuotingStrategy quotingStrategy;

    private int aliasCounter;

    /**
     * Helper class to process DbEntity qualifiers
     */
    private QualifierTranslator qualifierTranslator;

    protected JoinStack(DbAdapter dbAdapter, QueryAssembler assembler) {
        this.rootNode = new JoinTreeNode(this);
        this.rootNode.setTargetTableAlias(newAlias());

        this.quotingStrategy = dbAdapter.getQuotingStrategy();
        this.qualifierTranslator = dbAdapter.getQualifierTranslator(assembler);

        resetStack();
    }

    String getCurrentAlias() {
        return topNode.getTargetTableAlias();
    }

    /**
     * Returns the number of configured joins.
     */
    protected int size() {
        // do not count root as a join
        return rootNode.size() - 1;
    }

    void appendRootWithQuoteSqlIdentifiers(Appendable out, DbEntity rootEntity) throws IOException {

        out.append(quotingStrategy.quotedFullyQualifiedName(rootEntity));
        out.append(' ');
        out.append(quotingStrategy.quotedIdentifier(rootEntity, rootNode.getTargetTableAlias()));
    }

    /**
     * Appends all configured joins to the provided output object.
     */
    protected void appendJoins(Appendable out) throws IOException {

        // skip root, recursively append its children
        for (JoinTreeNode child : rootNode.getChildren()) {
            appendJoinSubtree(out, child);
        }
    }

    protected void appendJoinSubtree(Appendable out, JoinTreeNode node) throws IOException {

        DbRelationship relationship = node.getRelationship();

        DbEntity targetEntity = (DbEntity) relationship.getTargetEntity();
        String srcAlias = node.getSourceTableAlias();
        String targetAlias = node.getTargetTableAlias();

        switch (node.getJoinType()) {
        case INNER:
            out.append(" JOIN");
            break;
        case LEFT_OUTER:
            out.append(" LEFT JOIN");
            break;
        default:
            throw new IllegalArgumentException("Unsupported join type: " + node.getJoinType());
        }

        out.append(' ');
        out.append(quotingStrategy.quotedFullyQualifiedName(targetEntity));

        out.append(' ');
        out.append(quotingStrategy.quotedIdentifier(targetEntity, targetAlias));
        out.append(" ON (");

        List<DbJoin> joins = relationship.getJoins();
        int len = joins.size();
        for (int i = 0; i < len; i++) {
            DbJoin join = joins.get(i);
            if (i > 0) {
                out.append(" AND ");
            }

            out.append(quotingStrategy.quotedIdentifier(relationship.getSourceEntity(), srcAlias, join.getSourceName()));
            out.append(" = ");
            out.append(quotingStrategy.quotedIdentifier(targetEntity, targetAlias, join.getTargetName()));
        }

        /**
         * Attaching root Db entity's qualifier
         */
        Expression dbQualifier = targetEntity.getQualifier();
        if (dbQualifier != null) {
            dbQualifier = dbQualifier.transform(new JoinedDbEntityQualifierTransformer(node));

            if (len > 0) {
                out.append(" AND ");
            }
            qualifierTranslator.setOut(out);
            qualifierTranslator.doAppendPart(dbQualifier);
        }

        out.append(')');

        for (JoinTreeNode child : node.getChildren()) {
            appendJoinSubtree(out, child);
        }
    }

    /**
     * Append join information to the qualifier - the part after "WHERE".
     */
    protected void appendQualifier(Appendable out, boolean firstQualifierElement) throws IOException {
        // nothing as standard join is performed before "WHERE"
    }

    /**
     * Pops the stack all the way to the root node.
     */
    void resetStack() {
        topNode = rootNode;
    }

    /**
     * Finds or creates a JoinTreeNode for the given arguments and sets it as
     * the next current join.
     */
    void pushJoin(DbRelationship relationship, JoinType joinType, String alias) {
        topNode = topNode.findOrCreateChild(relationship, joinType, alias);
    }

    protected String newAlias() {
        return "t" + aliasCounter++;
    }

    /**
     * Class to translate *joined* DB Entity qualifiers annotation to *current*
     * Obj-entity qualifiers annotation This is done by changing all Obj-paths
     * to concatenated Db-paths to root entity and rejecting all original
     * Db-paths
     */
    class JoinedDbEntityQualifierTransformer implements Transformer {

        StringBuilder pathToRoot;

        JoinedDbEntityQualifierTransformer(JoinTreeNode node) {
            pathToRoot = new StringBuilder();
            while (node != null && node.getRelationship() != null) {
                String relName = node.getRelationship().getName();

                /**
                 * We must be in the same join as 'node', otherwise incorrect
                 * join statement like JOIN t1 ... ON (t0.id=t1.id AND
                 * t2.qualifier=0) could be generated
                 */
                if (node.getJoinType() == JoinType.LEFT_OUTER) {
                    relName += Entity.OUTER_JOIN_INDICATOR;
                }
                relName += ObjEntity.PATH_SEPARATOR;

                pathToRoot.insert(0, relName);
                node = node.getParent();
            }
        }

        public Object transform(Object input) {
            if (input instanceof ASTObjPath) {
                return new ASTDbPath(pathToRoot.toString() + ((SimpleNode) input).getOperand(0));
            }
            return input;
        }
    }
=======
	protected JoinTreeNode rootNode;
	protected JoinTreeNode topNode;
	private QuotingStrategy quotingStrategy;

	private int aliasCounter;

	/**
	 * Helper class to process DbEntity qualifiers
	 */
	private QualifierTranslator qualifierTranslator;

	protected JoinStack(DbAdapter dbAdapter, DataMap dataMap, QueryAssembler assembler) {
		this.rootNode = new JoinTreeNode(this);
		this.rootNode.setTargetTableAlias(newAlias());

		this.quotingStrategy = dbAdapter.getQuotingStrategy();
		this.qualifierTranslator = dbAdapter.getQualifierTranslator(assembler);

		resetStack();
	}

	String getCurrentAlias() {
		return topNode.getTargetTableAlias();
	}

	/**
	 * Returns the number of configured joins.
	 */
	protected int size() {
		// do not count root as a join
		return rootNode.size() - 1;
	}

	void appendRootWithQuoteSqlIdentifiers(StringBuilder out, DbEntity rootEntity) {

		out.append(quotingStrategy.quotedFullyQualifiedName(rootEntity));
		out.append(' ');
		out.append(quotingStrategy.quotedIdentifier(rootEntity, rootNode.getTargetTableAlias()));
	}

	/**
	 * Appends all configured joins to the provided output object.
	 */
	protected void appendJoins(StringBuilder out) {

		// skip root, recursively append its children
		for (JoinTreeNode child : rootNode.getChildren()) {
			appendJoinSubtree(out, child);
		}
	}

	protected void appendJoinSubtree(StringBuilder out, JoinTreeNode node) {

		DbRelationship relationship = node.getRelationship();

		DbEntity targetEntity = (DbEntity) relationship.getTargetEntity();
		String srcAlias = node.getSourceTableAlias();
		String targetAlias = node.getTargetTableAlias();

		switch (node.getJoinType()) {
		case INNER:
			out.append(" JOIN");
			break;
		case LEFT_OUTER:
			out.append(" LEFT JOIN");
			break;
		default:
			throw new IllegalArgumentException("Unsupported join type: " + node.getJoinType());
		}

		out.append(' ');
		out.append(quotingStrategy.quotedFullyQualifiedName(targetEntity));

		out.append(' ');
		out.append(quotingStrategy.quotedIdentifier(targetEntity, targetAlias));
		out.append(" ON (");

		List<DbJoin> joins = relationship.getJoins();
		int len = joins.size();
		for (int i = 0; i < len; i++) {
			DbJoin join = joins.get(i);
			if (i > 0) {
				out.append(" AND ");
			}

			out.append(quotingStrategy.quotedIdentifier(relationship.getSourceEntity(), srcAlias, join.getSourceName()));
			out.append(" = ");
			out.append(quotingStrategy.quotedIdentifier(targetEntity, targetAlias, join.getTargetName()));
		}

		/**
		 * Attaching root Db entity's qualifier
		 */
		Expression dbQualifier = targetEntity.getQualifier();
		if (dbQualifier != null) {
			dbQualifier = dbQualifier.transform(new JoinedDbEntityQualifierTransformer(node));

			if (len > 0) {
				out.append(" AND ");
			}
			qualifierTranslator.setOut(out);
			qualifierTranslator.doAppendPart(dbQualifier);
		}

		out.append(')');

		for (JoinTreeNode child : node.getChildren()) {
			appendJoinSubtree(out, child);
		}
	}

	/**
	 * Append join information to the qualifier - the part after "WHERE".
	 */
	protected void appendQualifier(StringBuilder out, boolean firstQualifierElement) {
		// nothing as standard join is performed before "WHERE"
	}

	/**
	 * Pops the stack all the way to the root node.
	 */
	void resetStack() {
		topNode = rootNode;
	}

	/**
	 * Finds or creates a JoinTreeNode for the given arguments and sets it as
	 * the next current join.
	 */
	void pushJoin(DbRelationship relationship, JoinType joinType, String alias) {
		topNode = topNode.findOrCreateChild(relationship, joinType, alias);
	}

	protected String newAlias() {
		return "t" + aliasCounter++;
	}

	/**
	 * Class to translate *joined* DB Entity qualifiers annotation to *current*
	 * Obj-entity qualifiers annotation This is done by changing all Obj-paths
	 * to concatenated Db-paths to root entity and rejecting all original
	 * Db-paths
	 */
	class JoinedDbEntityQualifierTransformer implements Transformer {

		StringBuilder pathToRoot;

		JoinedDbEntityQualifierTransformer(JoinTreeNode node) {
			pathToRoot = new StringBuilder();
			while (node != null && node.getRelationship() != null) {
				String relName = node.getRelationship().getName();

				/**
				 * We must be in the same join as 'node', otherwise incorrect
				 * join statement like JOIN t1 ... ON (t0.id=t1.id AND
				 * t2.qualifier=0) could be generated
				 */
				if (node.getJoinType() == JoinType.LEFT_OUTER) {
					relName += Entity.OUTER_JOIN_INDICATOR;
				}
				relName += ObjEntity.PATH_SEPARATOR;

				pathToRoot.insert(0, relName);
				node = node.getParent();
			}
		}

		public Object transform(Object input) {
			if (input instanceof ASTObjPath) {
				return new ASTDbPath(pathToRoot.toString() + ((SimpleNode) input).getOperand(0));
			}
			return input;
		}
	}
>>>>>>> 58c7c3b3
}<|MERGE_RESOLUTION|>--- conflicted
+++ resolved
@@ -44,182 +44,6 @@
  */
 public class JoinStack {
 
-<<<<<<< HEAD
-    protected JoinTreeNode rootNode;
-    protected JoinTreeNode topNode;
-    private QuotingStrategy quotingStrategy;
-
-    private int aliasCounter;
-
-    /**
-     * Helper class to process DbEntity qualifiers
-     */
-    private QualifierTranslator qualifierTranslator;
-
-    protected JoinStack(DbAdapter dbAdapter, QueryAssembler assembler) {
-        this.rootNode = new JoinTreeNode(this);
-        this.rootNode.setTargetTableAlias(newAlias());
-
-        this.quotingStrategy = dbAdapter.getQuotingStrategy();
-        this.qualifierTranslator = dbAdapter.getQualifierTranslator(assembler);
-
-        resetStack();
-    }
-
-    String getCurrentAlias() {
-        return topNode.getTargetTableAlias();
-    }
-
-    /**
-     * Returns the number of configured joins.
-     */
-    protected int size() {
-        // do not count root as a join
-        return rootNode.size() - 1;
-    }
-
-    void appendRootWithQuoteSqlIdentifiers(Appendable out, DbEntity rootEntity) throws IOException {
-
-        out.append(quotingStrategy.quotedFullyQualifiedName(rootEntity));
-        out.append(' ');
-        out.append(quotingStrategy.quotedIdentifier(rootEntity, rootNode.getTargetTableAlias()));
-    }
-
-    /**
-     * Appends all configured joins to the provided output object.
-     */
-    protected void appendJoins(Appendable out) throws IOException {
-
-        // skip root, recursively append its children
-        for (JoinTreeNode child : rootNode.getChildren()) {
-            appendJoinSubtree(out, child);
-        }
-    }
-
-    protected void appendJoinSubtree(Appendable out, JoinTreeNode node) throws IOException {
-
-        DbRelationship relationship = node.getRelationship();
-
-        DbEntity targetEntity = (DbEntity) relationship.getTargetEntity();
-        String srcAlias = node.getSourceTableAlias();
-        String targetAlias = node.getTargetTableAlias();
-
-        switch (node.getJoinType()) {
-        case INNER:
-            out.append(" JOIN");
-            break;
-        case LEFT_OUTER:
-            out.append(" LEFT JOIN");
-            break;
-        default:
-            throw new IllegalArgumentException("Unsupported join type: " + node.getJoinType());
-        }
-
-        out.append(' ');
-        out.append(quotingStrategy.quotedFullyQualifiedName(targetEntity));
-
-        out.append(' ');
-        out.append(quotingStrategy.quotedIdentifier(targetEntity, targetAlias));
-        out.append(" ON (");
-
-        List<DbJoin> joins = relationship.getJoins();
-        int len = joins.size();
-        for (int i = 0; i < len; i++) {
-            DbJoin join = joins.get(i);
-            if (i > 0) {
-                out.append(" AND ");
-            }
-
-            out.append(quotingStrategy.quotedIdentifier(relationship.getSourceEntity(), srcAlias, join.getSourceName()));
-            out.append(" = ");
-            out.append(quotingStrategy.quotedIdentifier(targetEntity, targetAlias, join.getTargetName()));
-        }
-
-        /**
-         * Attaching root Db entity's qualifier
-         */
-        Expression dbQualifier = targetEntity.getQualifier();
-        if (dbQualifier != null) {
-            dbQualifier = dbQualifier.transform(new JoinedDbEntityQualifierTransformer(node));
-
-            if (len > 0) {
-                out.append(" AND ");
-            }
-            qualifierTranslator.setOut(out);
-            qualifierTranslator.doAppendPart(dbQualifier);
-        }
-
-        out.append(')');
-
-        for (JoinTreeNode child : node.getChildren()) {
-            appendJoinSubtree(out, child);
-        }
-    }
-
-    /**
-     * Append join information to the qualifier - the part after "WHERE".
-     */
-    protected void appendQualifier(Appendable out, boolean firstQualifierElement) throws IOException {
-        // nothing as standard join is performed before "WHERE"
-    }
-
-    /**
-     * Pops the stack all the way to the root node.
-     */
-    void resetStack() {
-        topNode = rootNode;
-    }
-
-    /**
-     * Finds or creates a JoinTreeNode for the given arguments and sets it as
-     * the next current join.
-     */
-    void pushJoin(DbRelationship relationship, JoinType joinType, String alias) {
-        topNode = topNode.findOrCreateChild(relationship, joinType, alias);
-    }
-
-    protected String newAlias() {
-        return "t" + aliasCounter++;
-    }
-
-    /**
-     * Class to translate *joined* DB Entity qualifiers annotation to *current*
-     * Obj-entity qualifiers annotation This is done by changing all Obj-paths
-     * to concatenated Db-paths to root entity and rejecting all original
-     * Db-paths
-     */
-    class JoinedDbEntityQualifierTransformer implements Transformer {
-
-        StringBuilder pathToRoot;
-
-        JoinedDbEntityQualifierTransformer(JoinTreeNode node) {
-            pathToRoot = new StringBuilder();
-            while (node != null && node.getRelationship() != null) {
-                String relName = node.getRelationship().getName();
-
-                /**
-                 * We must be in the same join as 'node', otherwise incorrect
-                 * join statement like JOIN t1 ... ON (t0.id=t1.id AND
-                 * t2.qualifier=0) could be generated
-                 */
-                if (node.getJoinType() == JoinType.LEFT_OUTER) {
-                    relName += Entity.OUTER_JOIN_INDICATOR;
-                }
-                relName += ObjEntity.PATH_SEPARATOR;
-
-                pathToRoot.insert(0, relName);
-                node = node.getParent();
-            }
-        }
-
-        public Object transform(Object input) {
-            if (input instanceof ASTObjPath) {
-                return new ASTDbPath(pathToRoot.toString() + ((SimpleNode) input).getOperand(0));
-            }
-            return input;
-        }
-    }
-=======
 	protected JoinTreeNode rootNode;
 	protected JoinTreeNode topNode;
 	private QuotingStrategy quotingStrategy;
@@ -394,5 +218,4 @@
 			return input;
 		}
 	}
->>>>>>> 58c7c3b3
 }