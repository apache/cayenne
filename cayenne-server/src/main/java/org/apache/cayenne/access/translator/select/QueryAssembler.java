--- conflicted
+++ resolved
@@ -37,136 +37,122 @@
  */
 public abstract class QueryAssembler {
 
-<<<<<<< HEAD
-    protected Query query;
-    protected QueryMetadata queryMetadata;
-    protected String cachedSqlString;
-    protected Connection connection;
-    protected DbAdapter adapter;
-    protected EntityResolver entityResolver;
-    protected JdbcEventLogger logger;
-
-    /**
-     * Holds PreparedStatement values.
-     */
-    protected List<Object> values = new ArrayList<Object>();
-
-    /**
-     * PreparedStatement attributes matching entries in <code>values</code>
-     * list.
-     */
-    protected List<DbAttribute> attributes = new ArrayList<DbAttribute>();
-
-    /**
-     * The index parameter will be inserted at in parameter list
-     */
-    protected int parameterIndex;
-
-    /**
-     * @since 4.0
-     */
-    public QueryAssembler(Query query, DataNode dataNode, Connection connection) {
-        this.logger = dataNode.getJdbcEventLogger();
-        this.entityResolver = dataNode.getEntityResolver();
-        this.adapter = dataNode.getAdapter();
-        this.query = query;
-        this.connection = connection;
-        this.queryMetadata = query.getMetaData(entityResolver);
-    }
-
-    /**
-     * Returns aliases for the path splits defined in the query.
-     * 
-     * @since 3.0
-     */
-    protected Map<String, String> getPathAliases() {
-        return query.getMetaData(entityResolver).getPathSplitAliases();
-    }
-
-    public EntityResolver getEntityResolver() {
-        return entityResolver;
-    }
-
-    public DbAdapter getAdapter() {
-        return adapter;
-    }
-
-    /**
-     * Returns query object being processed.
-     */
-    public Query getQuery() {
-        return query;
-    }
-
-    public QueryMetadata getQueryMetadata() {
-        return queryMetadata;
-    }
-
-    /**
-     * @since 3.1
-     */
-    public JdbcEventLogger getJdbcEventLogger() {
-        return logger;
-    }
-
-    public DbEntity getRootDbEntity() {
-        return queryMetadata.getDbEntity();
-    }
-
-    public ObjEntity getRootEntity() {
-        return queryMetadata.getObjEntity();
-    }
-
-    /**
-     * A callback invoked by a child qualifier or ordering processor allowing
-     * query assembler to reset its join stack.
-     * 
-     * @since 3.0
-     */
-    public abstract void resetJoinStack();
-
-    /**
-     * Returns an alias of the table which is currently at the top of the join
-     * stack.
-     * 
-     * @since 3.0
-     */
-    public abstract String getCurrentAlias();
-
-    /**
-     * Appends a join with given semantics to the query.
-     * 
-     * @since 3.0
-     */
-    public abstract void dbRelationshipAdded(DbRelationship relationship, JoinType joinType, String joinSplitAlias);
-
-    /**
-     * Translates query into sql string. This is a workhorse method of
-     * QueryAssembler. It is called internally from <code>createStatement</code>
-     * . Usually there is no need to invoke it explicitly.
-     */
-    public abstract String createSqlString() throws Exception;
-
-    /**
-     * Returns <code>true</code> if table aliases are supported. Default
-     * implementation returns false.
-     */
-    public boolean supportsTableAliases() {
-        return false;
-    }
-
-    /**
-     * Registers <code>anObject</code> as a PreparedStatement parameter.
-     * 
-     * @param anObject
-     *            object that represents a value of DbAttribute
-     * @param dbAttr
-     *            DbAttribute being processed.
-     */
-    public void addToParamList(DbAttribute dbAttr, Object anObject) {
-        attributes.add(parameterIndex, dbAttr);
-        values.add(parameterIndex++, anObject);
-    }
+	protected Query query;
+	protected QueryMetadata queryMetadata;
+	protected boolean translated;
+	protected String sql;
+	protected DbAdapter adapter;
+	protected EntityResolver entityResolver;
+	protected List<ParameterBinding> bindings;
+
+	/**
+	 * @since 4.0
+	 */
+	public QueryAssembler(Query query, DbAdapter adapter, EntityResolver entityResolver) {
+		this.entityResolver = entityResolver;
+		this.adapter = adapter;
+		this.query = query;
+		this.queryMetadata = query.getMetaData(entityResolver);
+		this.bindings = new ArrayList<ParameterBinding>();
+	}
+
+	/**
+	 * Returns aliases for the path splits defined in the query.
+	 *
+	 * @since 3.0
+	 */
+	protected Map<String, String> getPathAliases() {
+		return queryMetadata.getPathSplitAliases();
+	}
+
+	public EntityResolver getEntityResolver() {
+		return entityResolver;
+	}
+
+	public DbAdapter getAdapter() {
+		return adapter;
+	}
+
+	/**
+	 * Returns query object being processed.
+	 */
+	public Query getQuery() {
+		return query;
+	}
+
+	public QueryMetadata getQueryMetadata() {
+		return queryMetadata;
+	}
+
+	/**
+	 * A callback invoked by a child qualifier or ordering processor allowing
+	 * query assembler to reset its join stack.
+	 *
+	 * @since 3.0
+	 */
+	public abstract void resetJoinStack();
+
+	/**
+	 * Returns an alias of the table which is currently at the top of the join
+	 * stack.
+	 *
+	 * @since 3.0
+	 */
+	public abstract String getCurrentAlias();
+
+	/**
+	 * Appends a join with given semantics to the query.
+	 *
+	 * @since 3.0
+	 */
+	public abstract void dbRelationshipAdded(DbRelationship relationship, JoinType joinType, String joinSplitAlias);
+
+	/**
+	 * Translates query into an SQL string formatted to use in a
+	 * PreparedStatement.
+	 */
+	public String getSql() {
+		ensureTranslated();
+		return sql;
+	}
+
+	/**
+	 * @since 4.0
+	 */
+	protected void ensureTranslated() {
+		if (!translated) {
+			doTranslate();
+			translated = true;
+		}
+	}
+
+	/**
+	 * @since 4.0
+	 */
+	protected abstract void doTranslate();
+
+	/**
+	 * Returns <code>true</code> if table aliases are supported. Default
+	 * implementation returns false.
+	 */
+	public boolean supportsTableAliases() {
+		return false;
+	}
+
+	/**
+	 * Registers <code>anObject</code> as a PreparedStatement parameter.
+	 *
+	 * @param anObject
+	 *            object that represents a value of DbAttribute
+	 * @param dbAttr
+	 *            DbAttribute being processed.
+	 */
+	public void addToParamList(DbAttribute dbAttr, Object anObject) {
+		ParameterBinding binding = new ParameterBinding(dbAttr);
+		binding.setValue(anObject);
+		binding.setStatementPosition(bindings.size() + 1);
+		bindings.add(binding);
+	}
 
     /**
      * Translates internal query into PreparedStatement.
@@ -208,123 +194,6 @@
             stmt.setFetchSize(queryMetadata.getStatementFetchSize());
         }
     }
-=======
-	protected Query query;
-	protected QueryMetadata queryMetadata;
-	protected boolean translated;
-	protected String sql;
-	protected DbAdapter adapter;
-	protected EntityResolver entityResolver;
-	protected List<ParameterBinding> bindings;
-
-	/**
-	 * @since 4.0
-	 */
-	public QueryAssembler(Query query, DbAdapter adapter, EntityResolver entityResolver) {
-		this.entityResolver = entityResolver;
-		this.adapter = adapter;
-		this.query = query;
-		this.queryMetadata = query.getMetaData(entityResolver);
-		this.bindings = new ArrayList<ParameterBinding>();
-	}
-
-	/**
-	 * Returns aliases for the path splits defined in the query.
-	 * 
-	 * @since 3.0
-	 */
-	protected Map<String, String> getPathAliases() {
-		return queryMetadata.getPathSplitAliases();
-	}
-
-	public EntityResolver getEntityResolver() {
-		return entityResolver;
-	}
-
-	public DbAdapter getAdapter() {
-		return adapter;
-	}
-
-	/**
-	 * Returns query object being processed.
-	 */
-	public Query getQuery() {
-		return query;
-	}
-
-	public QueryMetadata getQueryMetadata() {
-		return queryMetadata;
-	}
-
-	/**
-	 * A callback invoked by a child qualifier or ordering processor allowing
-	 * query assembler to reset its join stack.
-	 * 
-	 * @since 3.0
-	 */
-	public abstract void resetJoinStack();
-
-	/**
-	 * Returns an alias of the table which is currently at the top of the join
-	 * stack.
-	 * 
-	 * @since 3.0
-	 */
-	public abstract String getCurrentAlias();
-
-	/**
-	 * Appends a join with given semantics to the query.
-	 * 
-	 * @since 3.0
-	 */
-	public abstract void dbRelationshipAdded(DbRelationship relationship, JoinType joinType, String joinSplitAlias);
-
-	/**
-	 * Translates query into an SQL string formatted to use in a
-	 * PreparedStatement.
-	 */
-	public String getSql() {
-		ensureTranslated();
-		return sql;
-	}
-
-	/**
-	 * @since 4.0
-	 */
-	protected void ensureTranslated() {
-		if (!translated) {
-			doTranslate();
-			translated = true;
-		}
-	}
-	
-	/**
-	 * @since 4.0
-	 */
-	protected abstract void doTranslate();
-
-	/**
-	 * Returns <code>true</code> if table aliases are supported. Default
-	 * implementation returns false.
-	 */
-	public boolean supportsTableAliases() {
-		return false;
-	}
-
-	/**
-	 * Registers <code>anObject</code> as a PreparedStatement parameter.
-	 * 
-	 * @param anObject
-	 *            object that represents a value of DbAttribute
-	 * @param dbAttr
-	 *            DbAttribute being processed.
-	 */
-	public void addToParamList(DbAttribute dbAttr, Object anObject) {
-		ParameterBinding binding = new ParameterBinding(dbAttr);
-		binding.setValue(anObject);
-		binding.setStatementPosition(bindings.size() + 1);
-		bindings.add(binding);
-	}
 
 	/**
 	 * @since 4.0
@@ -332,5 +201,4 @@
 	public ParameterBinding[] getBindings() {
 		return bindings.toArray(new ParameterBinding[bindings.size()]);
 	}
->>>>>>> 58c7c3b3
 }