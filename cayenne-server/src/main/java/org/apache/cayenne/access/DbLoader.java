--- conflicted
+++ resolved
@@ -18,26 +18,12 @@
  ****************************************************************/
 package org.apache.cayenne.access;
 
-import java.sql.Connection;
-import java.sql.DatabaseMetaData;
-import java.sql.ResultSet;
-import java.sql.SQLException;
-import java.util.ArrayList;
-import java.util.Arrays;
-import java.util.Collection;
-import java.util.HashMap;
-import java.util.LinkedList;
-import java.util.List;
-import java.util.Map;
-import java.util.Set;
-import java.util.TreeSet;
-
 import org.apache.cayenne.access.loader.DbLoaderConfiguration;
 import org.apache.cayenne.access.loader.ManyToManyCandidateEntity;
+import org.apache.cayenne.access.loader.filters.DbPath;
 import org.apache.cayenne.access.loader.filters.EntityFilters;
 import org.apache.cayenne.access.loader.filters.Filter;
 import org.apache.cayenne.access.loader.filters.FiltersConfig;
-import org.apache.cayenne.access.loader.filters.DbPath;
 import org.apache.cayenne.dba.DbAdapter;
 import org.apache.cayenne.dba.TypesMapping;
 import org.apache.cayenne.map.DataMap;
@@ -59,7 +45,23 @@
 import org.apache.commons.logging.Log;
 import org.apache.commons.logging.LogFactory;
 
-import static org.apache.cayenne.access.loader.filters.FilterFactory.*;
+import java.sql.Connection;
+import java.sql.DatabaseMetaData;
+import java.sql.ResultSet;
+import java.sql.SQLException;
+import java.util.ArrayList;
+import java.util.Arrays;
+import java.util.Collection;
+import java.util.HashMap;
+import java.util.LinkedList;
+import java.util.List;
+import java.util.Map;
+import java.util.Set;
+import java.util.TreeSet;
+
+import static org.apache.cayenne.access.loader.filters.FilterFactory.NULL;
+import static org.apache.cayenne.access.loader.filters.FilterFactory.TRUE;
+import static org.apache.cayenne.access.loader.filters.FilterFactory.include;
 
 /**
  * Utility class that does reverse engineering of the database. It can create
@@ -95,7 +97,7 @@
 
     /**
      * Creates new DbLoader with specified naming strategy.
-     * 
+     *
      * @since 3.0
      */
     public DbLoader(Connection connection, DbAdapter adapter, DbLoaderDelegate delegate, ObjectNameGenerator strategy) {
@@ -135,7 +137,7 @@
 
     /**
      * Returns database connection used by this DbLoader.
-     * 
+     *
      * @since 3.0
      */
     public Connection getConnection() {
@@ -144,7 +146,7 @@
 
     /**
      * Returns DbAdapter associated with this DbLoader.
-     * 
+     *
      * @since 1.1
      */
     public DbAdapter getAdapter() {
@@ -153,7 +155,7 @@
 
     /**
      * Retrieves catalogs for the database associated with this DbLoader.
-     * 
+     *
      * @return List with the catalog names, empty Array if none found.
      */
     public List<String> getCatalogs() throws SQLException {
@@ -162,7 +164,7 @@
 
     /**
      * Retrieves the schemas for the database.
-     * 
+     *
      * @return List with the schema names, empty Array if none found.
      */
     public List<String> getSchemas() throws SQLException {
@@ -184,9 +186,9 @@
     /**
      * Returns all the table types for the given database. Types may be such as
      * Typical types are "TABLE",
-     *                  "VIEW", "SYSTEM TABLE", "GLOBAL TEMPORARY",
-     *                  "LOCAL TEMPORARY", "ALIAS", "SYNONYM"., etc.
-     * 
+     * "VIEW", "SYSTEM TABLE", "GLOBAL TEMPORARY",
+     * "LOCAL TEMPORARY", "ALIAS", "SYNONYM"., etc.
+     *
      * @return List of Strings, empty array if nothing found.
      */
     public List<String> getTableTypes() throws SQLException {
@@ -206,12 +208,9 @@
     /**
      * Returns all tables for given combination of the criteria. Tables returned
      * as DbEntities without any attributes or relationships.
-     * 
      *
      * @param config
-     *
-     * @param types
-     *            The types of table names to retrieve, null returns all types.
+     * @param types  The types of table names to retrieve, null returns all types.
      * @return
      * @since 3.2
      */
@@ -231,12 +230,10 @@
     }
 
     /**
-     *
      * @param filters
      * @param dbPath
      * @param types
      * @return Map<TableName, DbEntity>
-     *
      * @throws SQLException
      */
     private Map<String, DbEntity> getDbEntities(FiltersConfig filters, DbPath dbPath, String[] types) throws SQLException {
@@ -280,13 +277,11 @@
 
     /**
      * Loads dbEntities for the specified tables.
-     * 
-     * @param map
-     *            DataMap to be populated with DbEntities.
+     *
+     * @param map    DataMap to be populated with DbEntities.
      * @param config
-     * @param tables
-     *            The list of org.apache.cayenne.ashwood.dbutil.Table objects
-     *            for which DbEntities must be created.  @return false if loading must be immediately aborted.
+     * @param tables The list of org.apache.cayenne.ashwood.dbutil.Table objects
+     *               for which DbEntities must be created.  @return false if loading must be immediately aborted.
      */
     public List<DbEntity> loadDbEntities(DataMap map, DbLoaderConfiguration config, Map<DbPath, Map<String, DbEntity>> tables) throws SQLException {
         /** List of db entities to process. */
@@ -299,33 +294,26 @@
                 // if so, consult the delegate what to do
                 DbEntity oldEnt = map.getDbEntity(dbEntity.getName());
                 if (oldEnt != null) {
+                    Collection<ObjEntity> oldObjEnt = map.getMappedEntities(oldEnt);
+                    if (!oldObjEnt.isEmpty()) {
+                        for (ObjEntity objEntity : oldObjEnt) {
+                            LOGGER.debug("Delete ObjEntity: " + objEntity.getName());
+                            map.removeObjEntity(objEntity.getName(), true);
+                            delegate.objEntityRemoved(objEntity);
+                        }
+                    }
+
+                    LOGGER.debug("Overwrite DbEntity: " + oldEnt.getName());
                     map.removeDbEntity(oldEnt.getName(), true);
-                }
+                    delegate.dbEntityRemoved(oldEnt);
+                }
+
                 map.addDbEntity(dbEntity);
 
-<<<<<<< HEAD
-                Collection<ObjEntity> oldObjEnt = map.getMappedEntities(oldEnt);
-                if (!oldObjEnt.isEmpty()) {
-                    for (ObjEntity objEntity : oldObjEnt) {
-                        LOGGER.debug("Delete ObjEntity: " + objEntity.getName());
-                        map.removeObjEntity(objEntity.getName(), true);
-                        delegate.objEntityRemoved(objEntity);
-                    }
-                }
-
-                LOGGER.debug("Overwrite DbEntity: " + oldEnt.getName());
-                map.removeDbEntity(oldEnt.getName(), true);
-                delegate.dbEntityRemoved(oldEnt);
-
-            }
-
-            map.addDbEntity(dbEntity);
-=======
                 // notify delegate
                 if (delegate != null) {
                     delegate.dbEntityAdded(dbEntity);
                 }
->>>>>>> 2894d5ff
 
                 // delegate might have thrown this entity out... so check if it is still
                 // around before continuing processing
@@ -336,14 +324,9 @@
 
             loadDbAttributes(config.getFiltersConfig(), tablesMap.getKey(), tablesMap.getValue());
 
-<<<<<<< HEAD
-        // get primary keys for each table and store it in dbEntity
-        getPrimaryKeysForEachTableAndStoreItInDbEntity(map, tables);
-=======
             // get primary keys for each table and store it in dbEntity
             getPrimaryKeyForTable(tablesMap.getValue());
         }
->>>>>>> 2894d5ff
 
         return dbEntityList;
     }
@@ -467,14 +450,14 @@
         for (DbEntity dbEntity : entities) {
 
             // check if there are existing entities
-        	
-			// TODO: performance. This is an O(n^2) search and it shows on
-			// YourKit profiles. Pre-cache mapped entities perhaps (?)
-			Collection<ObjEntity> existing = map.getMappedEntities(dbEntity);
-			if (!existing.isEmpty()) {
-				loadedEntities.addAll(existing);
-				continue;
-			}
+
+            // TODO: performance. This is an O(n^2) search and it shows on
+            // YourKit profiles. Pre-cache mapped entities perhaps (?)
+            Collection<ObjEntity> existing = map.getMappedEntities(dbEntity);
+            if (!existing.isEmpty()) {
+                loadedEntities.addAll(existing);
+                continue;
+            }
 
             String objEntityName = DefaultUniqueNameGenerator.generate(NameCheckers.objEntity, map,
                     nameGenerator.createObjEntityName(dbEntity));
@@ -604,25 +587,8 @@
 
                     DbEntity fkEntity = tables.get(key.getFKTableName());
                     if (fkEntity == null) {
-<<<<<<< HEAD
-                        LOGGER.info("FK warning: no entity found for name '" + fkEntityName + "'");
-                    } else {
-                        // init relationship
-                        forwardRelationship = new DbRelationship(generateName(entity, key, true));
-                        forwardRelationship.setSourceEntity(entity);
-                        forwardRelationship.setTargetEntity(fkEntity);
-                        entity.addRelationship(forwardRelationship);
-
-                        reverseRelationship = new DbRelationshipDetected(generateName(fkEntity, key, false));
-                        reverseRelationship.setFkName(key.getFKName());
-                        reverseRelationship.setToMany(false);
-                        reverseRelationship.setSourceEntity(fkEntity);
-                        reverseRelationship.setTargetEntity(entity);
-                        fkEntity.addRelationship(reverseRelationship);
-=======
                         skipRelationLog(key, key.getFKTableName());
                         continue;
->>>>>>> 2894d5ff
                     }
                     DbPath path = new DbPath(fkEntity.getCatalog(), fkEntity.getSchema(), fkEntity.getName());
                     if (!config.getFiltersConfig().filter(path).tableFilter().isInclude(fkEntity)) {
@@ -722,31 +688,31 @@
      * Performs database reverse engineering and generates DataMap that contains
      * default mapping of the tables and views. By default will include regular
      * tables and views.
-     * 
+     *
      * @since 1.0.7
      * @deprecated since 4.0 use
-     *             {@link #load(org.apache.cayenne.map.DataMap, DbLoaderConfiguration, String...)}
-     *             method that supports catalogs.
+     * {@link #load(org.apache.cayenne.map.DataMap, DbLoaderConfiguration, String...)}
+     * method that supports catalogs.
      */
     @Deprecated
-	public DataMap loadDataMapFromDB(String schemaPattern, String tablePattern, DataMap dataMap) throws SQLException {
-
-		DbLoaderConfiguration configuration = new DbLoaderConfiguration();
-		configuration.setFiltersConfig(new FiltersConfig(new EntityFilters(new DbPath(null, schemaPattern),
-				include(tablePattern), TRUE, NULL)));
-
-		load(dataMap, configuration);
-		return dataMap;
-	}
+    public DataMap loadDataMapFromDB(String schemaPattern, String tablePattern, DataMap dataMap) throws SQLException {
+
+        DbLoaderConfiguration configuration = new DbLoaderConfiguration();
+        configuration.setFiltersConfig(new FiltersConfig(new EntityFilters(new DbPath(null, schemaPattern),
+                include(tablePattern), TRUE, NULL)));
+
+        load(dataMap, configuration);
+        return dataMap;
+    }
 
     /**
      * Performs database reverse engineering and generates DataMap object that
      * contains default mapping of the tables and views. Allows to limit types
      * of tables to read.
-     * 
+     *
      * @deprecated since 4.0 use
-     *             {@link #load(org.apache.cayenne.map.DataMap, DbLoaderConfiguration, String...)}
-     *             method that supports catalogs.
+     * {@link #load(org.apache.cayenne.map.DataMap, DbLoaderConfiguration, String...)}
+     * method that supports catalogs.
      */
     @Deprecated
     public DataMap loadDataMapFromDB(String schemaPattern, String tablePattern, String[] tableTypes, DataMap dataMap)
@@ -773,7 +739,7 @@
     }
 
     /**
-     * Performs database reverse engineering based on the specified config 
+     * Performs database reverse engineering based on the specified config
      * and fills the specified
      * DataMap object with DB and object mapping info.
      *
@@ -784,24 +750,14 @@
         Map<DbPath, Map<String, DbEntity>> tables = getTables(config, tableTypes);
         List<DbEntity> entities = loadDbEntities(dataMap, config, tables);
 
-<<<<<<< HEAD
-		if (entities != null) {
-			loadDbRelationships(dataMap, config, entities);
-			Collection<ObjEntity> loadedObjEntities = loadObjEntities(dataMap, config, entities);
-
-			flattenManyToManyRelationships(dataMap, loadedObjEntities);
-			fireObjEntitiesAddedEvents(loadedObjEntities);
-		}
-=======
         if (entities != null) {
             loadDbRelationships(config, tables);
-
-            loadObjEntities(dataMap, config, entities);
-            flattenManyToManyRelationships(dataMap);
-            fireObjEntitiesAddedEvents(dataMap);
-        }
-    }
->>>>>>> 2894d5ff
+            Collection<ObjEntity> loadedObjEntities = loadObjEntities(dataMap, config, entities);
+
+            flattenManyToManyRelationships(dataMap, loadedObjEntities);
+            fireObjEntitiesAddedEvents(loadedObjEntities);
+        }
+    }
 
     /**
      * Performs database reverse engineering to match the specified catalog,
@@ -827,7 +783,7 @@
      * currently this method is NOT CALLED from "loadDataMapFromDB" and should
      * be invoked explicitly by the user. </i>
      * </p>
-     * 
+     *
      * @since 1.1
      * @deprecated since 4.0 use loadProcedures(DataMap, String, String, String) that supports "catalog" pattern.
      */
@@ -848,7 +804,7 @@
      * currently this method is NOT CALLED from "loadDataMapFromDB" and should
      * be invoked explicitly by the user. </i>
      * </p>
-     * 
+     *
      * @since 4.0
      */
     public Map<String, Procedure> loadProcedures(DataMap dataMap, DbLoaderConfiguration config)
@@ -876,7 +832,7 @@
 
                     String schema = columnsRS.getString("PROCEDURE_SCHEM");
                     String name = columnsRS.getString("PROCEDURE_NAME");
-                    String key = (schema == null ? "" : schema + '.') + name ;
+                    String key = (schema == null ? "" : schema + '.') + name;
                     Procedure procedure = procedures.get(key);
                     if (procedure == null) {
                         continue;
@@ -980,7 +936,7 @@
                 procedure.setSchema(rs.getString("PROCEDURE_SCHEM"));
 
                 if (filters.filter(new DbPath(procedure.getCatalog(), procedure.getSchema()))
-                                .procedureFilter().isInclude(procedure)) {
+                        .procedureFilter().isInclude(procedure)) {
                     LOGGER.info("skipping Cayenne PK procedure: " + name);
                     continue;
                 }
@@ -1005,7 +961,7 @@
 
     /**
      * Sets new naming strategy for reverse engineering
-     * 
+     *
      * @since 3.0
      */
     public void setNameGenerator(ObjectNameGenerator strategy) {
