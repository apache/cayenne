/*****************************************************************
 *   Licensed to the Apache Software Foundation (ASF) under one
 *  or more contributor license agreements.  See the NOTICE file
 *  distributed with this work for additional information
 *  regarding copyright ownership.  The ASF licenses this file
 *  to you under the Apache License, Version 2.0 (the
 *  "License"); you may not use this file except in compliance
 *  with the License.  You may obtain a copy of the License at
 *
 *    http://www.apache.org/licenses/LICENSE-2.0
 *
 *  Unless required by applicable law or agreed to in writing,
 *  software distributed under the License is distributed on an
 *  "AS IS" BASIS, WITHOUT WARRANTIES OR CONDITIONS OF ANY
 *  KIND, either express or implied.  See the License for the
 *  specific language governing permissions and limitations
 *  under the License.
 ****************************************************************/
package org.apache.cayenne.access;

import org.apache.cayenne.access.loader.DbLoaderConfiguration;
import org.apache.cayenne.access.loader.DefaultDbLoaderDelegate;
import org.apache.cayenne.access.loader.ManyToManyCandidateEntity;
import org.apache.cayenne.access.loader.filters.DbPath;
import org.apache.cayenne.access.loader.filters.EntityFilters;
import org.apache.cayenne.access.loader.filters.Filter;
import org.apache.cayenne.access.loader.filters.FiltersConfig;
import org.apache.cayenne.dba.DbAdapter;
import org.apache.cayenne.dba.TypesMapping;
import org.apache.cayenne.map.DataMap;
import org.apache.cayenne.map.DbAttribute;
import org.apache.cayenne.map.DbEntity;
import org.apache.cayenne.map.DbJoin;
import org.apache.cayenne.map.DbRelationship;
import org.apache.cayenne.map.DbRelationshipDetected;
import org.apache.cayenne.map.DetectedDbEntity;
import org.apache.cayenne.map.ObjEntity;
import org.apache.cayenne.map.Procedure;
import org.apache.cayenne.map.ProcedureParameter;
import org.apache.cayenne.map.naming.DefaultUniqueNameGenerator;
import org.apache.cayenne.map.naming.ExportedKey;
import org.apache.cayenne.map.naming.LegacyNameGenerator;
import org.apache.cayenne.map.naming.NameCheckers;
import org.apache.cayenne.map.naming.ObjectNameGenerator;
import org.apache.cayenne.util.EntityMergeSupport;
import org.apache.commons.logging.Log;
import org.apache.commons.logging.LogFactory;

import java.sql.Connection;
import java.sql.DatabaseMetaData;
import java.sql.ResultSet;
import java.sql.SQLException;
import java.util.ArrayList;
import java.util.Arrays;
import java.util.Collection;
import java.util.HashMap;
import java.util.LinkedList;
import java.util.List;
import java.util.Map;
import java.util.Set;
import java.util.TreeSet;

import static org.apache.cayenne.access.loader.filters.FilterFactory.NULL;
import static org.apache.cayenne.access.loader.filters.FilterFactory.TRUE;
import static org.apache.cayenne.access.loader.filters.FilterFactory.include;

/**
 * Utility class that does reverse engineering of the database. It can create
 * DataMaps using database meta data obtained via JDBC driver.
 */
public class DbLoader {

    private static final Log LOGGER = LogFactory.getLog(DbLoader.class);

    public static final String WILDCARD = "%";
    public static final String WILDCARD_PATTERN = ".*";

    private final Connection connection;
    private final DbAdapter adapter;
    private final DbLoaderDelegate delegate;

    private boolean creatingMeaningfulPK;

    private DatabaseMetaData metaData;


    /**
     * Strategy for choosing names for entities, attributes and relationships
     */
    private ObjectNameGenerator nameGenerator;

    /**
     * Creates new DbLoader.
     */
    public DbLoader(Connection connection, DbAdapter adapter, DbLoaderDelegate delegate) {
        this(connection, adapter, delegate, new LegacyNameGenerator());
    }

    /**
     * Creates new DbLoader with specified naming strategy.
     *
     * @since 3.0
     */
    public DbLoader(Connection connection, DbAdapter adapter, DbLoaderDelegate delegate, ObjectNameGenerator strategy) {
        this.adapter = adapter;
        this.connection = connection;
        this.delegate = delegate == null ? new DefaultDbLoaderDelegate() : delegate;

        setNameGenerator(strategy);
    }

    /**
     * Returns DatabaseMetaData object associated with this DbLoader.
     */
    private DatabaseMetaData getMetaData() throws SQLException {
        if (metaData == null) {
            metaData = connection.getMetaData();
        }
        return metaData;
    }

    /**
     * @since 3.0
     */
    public void setCreatingMeaningfulPK(boolean creatingMeaningfulPK) {
        this.creatingMeaningfulPK = creatingMeaningfulPK;
    }

    /**
     * Returns true if the generator should map all primary key columns as
     * ObjAttributes.
     *
     * @since 3.0
     */
    public boolean isCreatingMeaningfulPK() {
        return creatingMeaningfulPK;
    }

    /**
     * Returns database connection used by this DbLoader.
     *
     * @since 3.0
     */
    public Connection getConnection() {
        return connection;
    }

    /**
     * Returns DbAdapter associated with this DbLoader.
     *
     * @since 1.1
     */
    public DbAdapter getAdapter() {
        return adapter;
    }

    /**
     * Retrieves catalogs for the database associated with this DbLoader.
     *
     * @return List with the catalog names, empty Array if none found.
     */
    public List<String> getCatalogs() throws SQLException {
        return getStrings(getMetaData().getCatalogs());
    }

    /**
     * Retrieves the schemas for the database.
     *
     * @return List with the schema names, empty Array if none found.
     */
    public List<String> getSchemas() throws SQLException {
        return getStrings(getMetaData().getSchemas());
    }

    private static List<String> getStrings(ResultSet rs) throws SQLException {
        List<String> strings = new ArrayList<String>();
        try {
            while (rs.next()) {
                strings.add(rs.getString(1));
            }
        } finally {
            rs.close();
        }
        return strings;
    }

    /**
     * Returns all the table types for the given database. Types may be such as
     * Typical types are "TABLE",
     * "VIEW", "SYSTEM TABLE", "GLOBAL TEMPORARY",
     * "LOCAL TEMPORARY", "ALIAS", "SYNONYM"., etc.
     *
     * @return List of Strings, empty array if nothing found.
     */
    public List<String> getTableTypes() throws SQLException {
        List<String> types = new ArrayList<String>();
        ResultSet rs = getMetaData().getTableTypes();

        try {
            while (rs.next()) {
                types.add(rs.getString("TABLE_TYPE").trim());
            }
        } finally {
            rs.close();
        }
        return types;
    }

    /**
     * Returns all tables for given combination of the criteria. Tables returned
     * as DbEntities without any attributes or relationships.
     *
     * @param config
     * @param types  The types of table names to retrieve, null returns all types.
     * @return
     * @since 4.0
     */
    public Map<DbPath, Map<String, DbEntity>> getTables(DbLoaderConfiguration config, String[] types)
            throws SQLException {
        if (types == null || types.length == 0) {
            types = getDefaultTableTypes();
        }

        Map<DbPath, Map<String, DbEntity>> tables = new HashMap<DbPath, Map<String, DbEntity>>();
        FiltersConfig filters = config.getFiltersConfig();
        for (DbPath path : filters.pathsForQueries()) {
            tables.put(path, getDbEntities(filters, path, types));
        }

        return tables;
    }

    /**
     * @param filters
     * @param dbPath
     * @param types
     * @return Map<TableName, DbEntity>
     * @throws SQLException
     */
    private Map<String, DbEntity> getDbEntities(FiltersConfig filters, DbPath dbPath, String[] types) throws SQLException {
        if (LOGGER.isDebugEnabled()) {
            LOGGER.debug("Read tables: catalog=" + dbPath.catalog + ", schema=" + dbPath.schema + ", types="
                    + Arrays.toString(types));
        }

        ResultSet rs = getMetaData().getTables(dbPath.catalog, dbPath.schema, WILDCARD, types);

        Map<String, DbEntity> tables = new HashMap<String, DbEntity>();
        try {
            while (rs.next()) {
                // Oracle 9i and newer has a nifty recycle bin feature... but we don't
                // want dropped tables to be included here; in fact they may even result
                // in errors on reverse engineering as their names have special chars like
                // "/", etc. So skip them all together

                String name = rs.getString("TABLE_NAME");
                if (name == null) {
                    continue;
                }

                DbEntity table = new DetectedDbEntity(name);

                String catalog = rs.getString("TABLE_CAT");
                table.setCatalog(catalog);

                String schema = rs.getString("TABLE_SCHEM");
                table.setSchema(schema);

                if (filters.filter(new DbPath(catalog, schema)).tableFilter().isInclude(table)) {
                    tables.put(name, table);
                }
            }
        } finally {
            rs.close();
        }
        return tables;
    }

    /**
     * Loads dbEntities for the specified tables.
     *
     * @param map    DataMap to be populated with DbEntities.
     * @param config
     * @param tables The list of org.apache.cayenne.ashwood.dbutil.Table objects
     *               for which DbEntities must be created.  @return false if loading must be immediately aborted.
     */
    public List<DbEntity> loadDbEntities(DataMap map, DbLoaderConfiguration config, Map<DbPath, Map<String, DbEntity>> tables) throws SQLException {
        /** List of db entities to process. */

        List<DbEntity> dbEntityList = new ArrayList<DbEntity>();
        for (Map.Entry<DbPath, Map<String, DbEntity>> tablesMap : tables.entrySet()) {
            for (DbEntity dbEntity : tablesMap.getValue().values()) {

                // Check if there already is a DbEntity under such name
                // if so, consult the delegate what to do
                DbEntity oldEnt = map.getDbEntity(dbEntity.getName());
                if (oldEnt != null) {
                    Collection<ObjEntity> oldObjEnt = map.getMappedEntities(oldEnt);
                    if (!oldObjEnt.isEmpty()) {
                        for (ObjEntity objEntity : oldObjEnt) {
                            LOGGER.debug("Delete ObjEntity: " + objEntity.getName());
                            map.removeObjEntity(objEntity.getName(), true);
                            delegate.objEntityRemoved(objEntity);
                        }
                    }

                    LOGGER.debug("Overwrite DbEntity: " + oldEnt.getName());
                    map.removeDbEntity(oldEnt.getName(), true);
                    delegate.dbEntityRemoved(oldEnt);
                }

                map.addDbEntity(dbEntity);

                delegate.dbEntityAdded(dbEntity);

                // delegate might have thrown this entity out... so check if it is still
                // around before continuing processing
                if (map.getDbEntity(dbEntity.getName()) == dbEntity) {
                    dbEntityList.add(dbEntity);
                }
            }

            loadDbAttributes(config.getFiltersConfig(), tablesMap.getKey(), tablesMap.getValue());

            // get primary keys for each table and store it in dbEntity
            getPrimaryKeyForTable(tablesMap.getValue());
        }

        return dbEntityList;
    }

    private void getPrimaryKeyForTable(Map<String, DbEntity> tables) throws SQLException {
        for (DbEntity dbEntity : tables.values()) {
            ResultSet rs = getMetaData().getPrimaryKeys(dbEntity.getCatalog(), dbEntity.getSchema(), dbEntity.getName());
            try {
                while (rs.next()) {
                    String columnName = rs.getString("COLUMN_NAME");
                    DbAttribute attribute = dbEntity.getAttribute(columnName);

                    if (attribute != null) {
                        attribute.setPrimaryKey(true);
                    } else {
                        // why an attribute might be null is not quiet clear
                        // but there is a bug report 731406 indicating that it is possible
                        // so just print the warning, and ignore
                        LOGGER.warn("Can't locate attribute for primary key: " + columnName);
                    }

                    String pkName = rs.getString("PK_NAME");
                    if (pkName != null && dbEntity instanceof DetectedDbEntity) {
                        ((DetectedDbEntity) dbEntity).setPrimaryKeyName(pkName);
                    }

                }
            } finally {
                rs.close();
            }
        }
    }

    private void loadDbAttributes(FiltersConfig filters, DbPath path, Map<String, DbEntity> entities) throws SQLException {
        ResultSet rs = getMetaData().getColumns(path.catalog, path.schema, WILDCARD, WILDCARD);

        try {
            while (rs.next()) {
                // for a reason not quiet apparent to me, Oracle sometimes
                // returns duplicate record sets for the same table, messing up table
                // names. E.g. for the system table "WK$_ATTR_MAPPING" columns are
                // returned twice - as "WK$_ATTR_MAPPING" and "WK$$_ATTR_MAPPING"... Go figure
                String tableName = rs.getString("TABLE_NAME");
                DbEntity dbEntity = entities.get(tableName);
                if (dbEntity == null) {
                    if (LOGGER.isDebugEnabled()) {
                        LOGGER.debug("Skip column for '" + tableName + "." + rs.getString("COLUMN_NAME") + ".");
                    }
                    continue;
                }

                DbAttribute attr = loadDbAttribute(rs);
                attr.setEntity(dbEntity);
                Filter<DbAttribute> filter = filters.filter(new DbPath(dbEntity.getCatalog(), dbEntity.getSchema(), dbEntity.getName())).columnFilter();
                if (!filter.isInclude(attr)) {
                    if (LOGGER.isDebugEnabled()) {
                        LOGGER.debug("Skip column for '" + attr.getEntity().getName() + "." + attr.getName()
                                + "' (Path: " + path + "; Filter: " + filter + ")");
                    }
                    continue;
                }

                // override existing attributes if it comes again
                if (dbEntity.getAttribute(attr.getName()) != null) {
                    dbEntity.removeAttribute(attr.getName());
                }
                dbEntity.addAttribute(attr);
            }
        } finally {
            rs.close();
        }
    }

    private DbAttribute loadDbAttribute(ResultSet rs) throws SQLException {
        // gets attribute's (column's) information
        int columnType = rs.getInt("DATA_TYPE");

        // ignore precision of non-decimal columns
        int decimalDigits = -1;
        if (TypesMapping.isDecimal(columnType)) {
            decimalDigits = rs.getInt("DECIMAL_DIGITS");
            if (rs.wasNull()) {
                decimalDigits = -1;
            }
        }

        // create attribute delegating this task to adapter
        DbAttribute attr = adapter.buildAttribute(
                rs.getString("COLUMN_NAME"),
                rs.getString("TYPE_NAME"),
                columnType,
                rs.getInt("COLUMN_SIZE"),
                decimalDigits,
                rs.getBoolean("NULLABLE"));

        if (adapter.supportsGeneratedKeys()) {

            // TODO: this actually throws on some drivers... need to
            // ensure that 'supportsGeneratedKeys' check is enough
            // to prevent an exception here.
            String autoIncrement = rs.getString("IS_AUTOINCREMENT");
            if ("YES".equals(autoIncrement)) {
                attr.setGenerated(true);
            }
        }
        return attr;
    }

    /**
     * Creates an ObjEntity for each DbEntity in the map. ObjEntities are
     * created empty without
     */
    protected Collection<ObjEntity> loadObjEntities(DataMap map, DbLoaderConfiguration config, Collection<DbEntity> entities) {
        if (entities.isEmpty()) {
            return null;
        }

        Collection<ObjEntity> loadedEntities = new ArrayList<ObjEntity>(entities.size());

        // doLoad empty ObjEntities for all the tables
        for (DbEntity dbEntity : entities) {

            // check if there are existing entities

            // TODO: performance. This is an O(n^2) search and it shows on
            // YourKit profiles. Pre-cache mapped entities perhaps (?)
            Collection<ObjEntity> existing = map.getMappedEntities(dbEntity);
            if (!existing.isEmpty()) {
                loadedEntities.addAll(existing);
                continue;
            }

            String objEntityName = DefaultUniqueNameGenerator.generate(NameCheckers.objEntity, map,
                    nameGenerator.createObjEntityName(dbEntity));

            ObjEntity objEntity = new ObjEntity(objEntityName);
            objEntity.setDbEntity(dbEntity);
            objEntity.setClassName(config.getGenericClassName() != null ? config.getGenericClassName()
                    : map.getNameWithDefaultPackage(objEntity.getName()));

            map.addObjEntity(objEntity);
            loadedEntities.add(objEntity);
        }

        // update ObjEntity attributes and relationships
        createEntityMerger(map).synchronizeWithDbEntities(loadedEntities);

        return loadedEntities;
    }

    /**
     * @since 4.0
     */
    protected EntityMergeSupport createEntityMerger(DataMap map) {
        return new EntityMergeSupport(map, nameGenerator, !creatingMeaningfulPK);
    }

    protected void loadDbRelationships(DbLoaderConfiguration config, Map<DbPath, Map<String, DbEntity>> tables) throws SQLException {
        // Get all the foreign keys referencing this table

        for (Map.Entry<DbPath, Map<String, DbEntity>> pathEntry : tables.entrySet()) {
            Map<String, Set<ExportedKey>> keys = loadExportedKeys(config, pathEntry.getKey(), pathEntry.getValue());
            for (Map.Entry<String, Set<ExportedKey>> entry : keys.entrySet()) {
                if (LOGGER.isDebugEnabled()) {
                    LOGGER.debug("Process keys for: " + entry.getKey());
                }

                Set<ExportedKey> exportedKeys = entry.getValue();
                ExportedKey key = exportedKeys.iterator().next();
                if (key == null) {
                    throw new IllegalStateException();
                }

                DbEntity pkEntity = pathEntry.getValue().get(key.getPKTableName());
                if (pkEntity == null) {
                    skipRelationLog(key, key.getPKTableName());
                    continue;
                }

                DbEntity fkEntity = pathEntry.getValue().get(key.getFKTableName());
                if (fkEntity == null) {
                    skipRelationLog(key, key.getFKTableName());
                    continue;
                }

                DbRelationship forwardRelationship = new DbRelationship(generateName(pkEntity, key, true));
                forwardRelationship.setSourceEntity(pkEntity);
                forwardRelationship.setTargetEntity(fkEntity);

                DbRelationshipDetected reverseRelationship = new DbRelationshipDetected(generateName(fkEntity, key, false));
                reverseRelationship.setFkName(key.getFKName());
                reverseRelationship.setSourceEntity(fkEntity);
                reverseRelationship.setTargetEntity(pkEntity);
                reverseRelationship.setToMany(false);
                if (delegate.dbRelationshipLoaded(fkEntity, reverseRelationship)) {
                    fkEntity.addRelationship(reverseRelationship);
                }

                boolean toPK = createAndAppendJoins(exportedKeys, pkEntity, fkEntity, forwardRelationship, reverseRelationship);

                forwardRelationship.setToDependentPK(toPK);

                boolean isOneToOne = toPK && fkEntity.getPrimaryKeys().size()
                        == forwardRelationship.getJoins().size();

                forwardRelationship.setToMany(!isOneToOne);
                forwardRelationship.setName(generateName(pkEntity, key, !isOneToOne));
                if (delegate.dbRelationshipLoaded(pkEntity, forwardRelationship)) {
                    pkEntity.addRelationship(forwardRelationship);
                }
            }
        }
    }

    private boolean createAndAppendJoins(Set<ExportedKey> exportedKeys, DbEntity pkEntity, DbEntity fkEntity, DbRelationship forwardRelationship, DbRelationshipDetected reverseRelationship) {
        boolean toPK = true;
        for (ExportedKey exportedKey : exportedKeys) {
            // Create and append joins
            String pkName = exportedKey.getPKColumnName();
            String fkName = exportedKey.getFKColumnName();

            // skip invalid joins...
            DbAttribute pkAtt = pkEntity.getAttribute(pkName);
            if (pkAtt == null) {
                LOGGER.info("no attribute for declared primary key: " + pkName);
                continue;
            }

            DbAttribute fkAtt = fkEntity.getAttribute(fkName);
            if (fkAtt == null) {
                LOGGER.info("no attribute for declared foreign key: " + fkName);
                continue;
            }

            forwardRelationship.addJoin(new DbJoin(forwardRelationship, pkName, fkName));
            reverseRelationship.addJoin(new DbJoin(reverseRelationship, fkName, pkName));

            if (!pkAtt.isPrimaryKey()) {
                toPK = false;
            }
        }
        return toPK;
    }

    private Map<String, Set<ExportedKey>> loadExportedKeys(DbLoaderConfiguration config, DbPath dbPath, Map<String, DbEntity> tables) throws SQLException {
        Map<String, Set<ExportedKey>> keys = new HashMap<String, Set<ExportedKey>>();

        for (DbEntity dbEntity : tables.values()) {
            if (!delegate.dbRelationship(dbEntity)) {
                continue;
            }

            ResultSet rs;
            try {
                rs = getMetaData().getExportedKeys(dbPath.catalog, dbPath.schema, dbEntity.getName());
            } catch (SQLException cay182Ex) {
                // Sybase-specific - the line above blows on VIEWS, see CAY-182.
                LOGGER.info("Error getting relationships for '" + dbPath + "', ignoring. "
                        + cay182Ex.getMessage(), cay182Ex);
                return new HashMap<String, Set<ExportedKey>>();
            }

            try {
                while (rs.next()) {
                    ExportedKey key = ExportedKey.extractData(rs);

                    DbEntity fkEntity = tables.get(key.getFKTableName());
                    if (fkEntity == null) {
                        skipRelationLog(key, key.getFKTableName());
                        continue;
                    }
                    DbPath path = new DbPath(fkEntity.getCatalog(), fkEntity.getSchema(), fkEntity.getName());
                    if (!config.getFiltersConfig().filter(path).tableFilter().isInclude(fkEntity)) {
                        continue;
                    }

                    Set<ExportedKey> exportedKeys = keys.get(key.getStrKey());
                    if (exportedKeys == null) {
                        exportedKeys = new TreeSet<ExportedKey>();

                        keys.put(key.getStrKey(), exportedKeys);
                    }
                    exportedKeys.add(key);
                }

            } finally {
                rs.close();
            }
        }
        return keys;
    }

    private void skipRelationLog(ExportedKey key, String tableName) {
        // if (LOGGER.isDebugEnabled()) {
        LOGGER.info("Skip relation: '" + key + "' because table '" + tableName + "' not found");
        // }
    }

    private String generateName(DbEntity entity, ExportedKey key, boolean toMany) {
        String forwardPreferredName = nameGenerator.createDbRelationshipName(key, toMany);
        return DefaultUniqueNameGenerator
                .generate(NameCheckers.dbRelationship, entity, forwardPreferredName);
    }

    /**
     * Detects correct relationship multiplicity and "to dep pk" flag. Only
     * called on relationships from PK to FK, not the reverse ones.
     */
    protected void postProcessMasterDbRelationship(DbRelationship relationship, ExportedKey key) {

    }

    /**
     * Flattens many-to-many relationships in the generated model.
     */
    private void flattenManyToManyRelationships(DataMap map, Collection<ObjEntity> loadedObjEntities) {
        Collection<ObjEntity> entitiesForDelete = new LinkedList<ObjEntity>();

        for (ObjEntity curEntity : map.getObjEntities()) {
            ManyToManyCandidateEntity entity = ManyToManyCandidateEntity.build(curEntity);

            if (entity != null) {
                entity.optimizeRelationships(getNameGenerator());
                entitiesForDelete.add(curEntity);
            }
        }

        // remove needed entities
        for (ObjEntity curDeleteEntity : entitiesForDelete) {
            map.removeObjEntity(curDeleteEntity.getName(), true);
        }
        loadedObjEntities.removeAll(entitiesForDelete);
    }

<<<<<<< HEAD
    private void fireObjEntitiesAddedEvents(Collection<ObjEntity> loadedObjEntities) {
        for (ObjEntity curEntity : loadedObjEntities) {
            // notify delegate
            if (delegate != null) {
                delegate.objEntityAdded(curEntity);
            }
=======
    private void fireObjEntitiesAddedEvents(DataMap map) {
        for (ObjEntity curEntity : map.getObjEntities()) {
            delegate.objEntityAdded(curEntity);
>>>>>>> 4ad9e8c2
        }
    }

    /**
     * By default we want to load Tables and Views for mo types
     *
     * @see DbLoader#getTableTypes()
     * @since 4.0
     */
    public String[] getDefaultTableTypes() {
        List<String> list = new ArrayList<String>(2);

        String viewType = adapter.tableTypeForView();
        if (viewType != null) {
            list.add(viewType);
        }

        String tableType = adapter.tableTypeForTable();
        if (tableType != null) {
            list.add(tableType);
        }

        return list.toArray(new String[list.size()]);
    }

    /**
     * Performs database reverse engineering and generates DataMap that contains
     * default mapping of the tables and views. By default will include regular
     * tables and views.
     *
     * @since 1.0.7
     * @deprecated since 4.0 use
     * {@link #load(org.apache.cayenne.map.DataMap, DbLoaderConfiguration, String...)}
     * method that supports catalogs.
     */
    @Deprecated
    public DataMap loadDataMapFromDB(String schemaPattern, String tablePattern, DataMap dataMap) throws SQLException {

        DbLoaderConfiguration configuration = new DbLoaderConfiguration();
        configuration.setFiltersConfig(new FiltersConfig(new EntityFilters(new DbPath(null, schemaPattern),
                include(tablePattern), TRUE, NULL)));

        load(dataMap, configuration);
        return dataMap;
    }

    /**
     * Performs database reverse engineering and generates DataMap object that
     * contains default mapping of the tables and views. Allows to limit types
     * of tables to read.
     *
     * @deprecated since 4.0 use
     * {@link #load(org.apache.cayenne.map.DataMap, DbLoaderConfiguration, String...)}
     * method that supports catalogs.
     */
    @Deprecated
    public DataMap loadDataMapFromDB(String schemaPattern, String tablePattern, String[] tableTypes, DataMap dataMap)
            throws SQLException {
        dataMap.clear();

        DbLoaderConfiguration config = new DbLoaderConfiguration();
        config.setFiltersConfig(new FiltersConfig(new EntityFilters(
                new DbPath(null, schemaPattern), transformPatternToFilter(tablePattern), TRUE, NULL)));
        config.setTableTypes(tableTypes);

        load(dataMap, config, tableTypes);
        return dataMap;
    }

    private Filter<String> transformPatternToFilter(String tablePattern) {
        Filter<String> table;
        if (tablePattern == null) {
            table = NULL;
        } else {
            table = include(tablePattern.replaceAll("%", ".*"));
        }
        return table;
    }

    /**
     * Performs database reverse engineering based on the specified config
     * and fills the specified
     * DataMap object with DB and object mapping info.
     *
     * @since 4.0
     */
    public void load(DataMap dataMap, DbLoaderConfiguration config, String... tableTypes) throws SQLException {

        Map<DbPath, Map<String, DbEntity>> tables = getTables(config, tableTypes);
        List<DbEntity> entities = loadDbEntities(dataMap, config, tables);

        if (entities != null) {
<<<<<<< HEAD
            loadDbRelationships(config, tables);
            Collection<ObjEntity> loadedObjEntities = loadObjEntities(dataMap, config, entities);
=======
            if (!config.isSkipRelationshipsLoading()) {
                loadDbRelationships(config, tables);
            }
>>>>>>> 4ad9e8c2

            flattenManyToManyRelationships(dataMap, loadedObjEntities);
            fireObjEntitiesAddedEvents(loadedObjEntities);
        }
    }

    /**
     * Performs database reverse engineering to match the specified catalog,
     * schema, table name and table type patterns and fills the specified
     * DataMap object with DB and object mapping info.
     *
     * @since 4.0
     */
    public DataMap load(DbLoaderConfiguration config) throws SQLException {

        DataMap dataMap = new DataMap();
        load(dataMap, config, config.getTableTypes());
        loadProcedures(dataMap, config);

        return dataMap;
    }

    /**
     * Loads database stored procedures into the DataMap.
     * <p>
     * <i>As of 1.1 there is no boolean property or delegate method to make
     * procedure loading optional or to implement custom merging logic, so
     * currently this method is NOT CALLED from "loadDataMapFromDB" and should
     * be invoked explicitly by the user. </i>
     * </p>
     *
     * @since 1.1
     * @deprecated since 4.0 use loadProcedures(DataMap, String, String, String) that supports "catalog" pattern.
     */
    @Deprecated
    public void loadProceduresFromDB(String schemaPattern, String namePattern, DataMap dataMap) throws SQLException {
        DbLoaderConfiguration configuration = new DbLoaderConfiguration();
        configuration.setFiltersConfig(new FiltersConfig(new EntityFilters(
                new DbPath(null, schemaPattern), NULL, NULL, include(namePattern))));

        loadProcedures(dataMap, configuration);
    }

    /**
     * Loads database stored procedures into the DataMap.
     * <p>
     * <i>As of 1.1 there is no boolean property or delegate method to make
     * procedure loading optional or to implement custom merging logic, so
     * currently this method is NOT CALLED from "loadDataMapFromDB" and should
     * be invoked explicitly by the user. </i>
     * </p>
     *
     * @since 4.0
     */
    public Map<String, Procedure> loadProcedures(DataMap dataMap, DbLoaderConfiguration config)
            throws SQLException {

        Map<String, Procedure> procedures = loadProcedures(config);
        if (procedures.isEmpty()) {
            return procedures;
        }

        loadProceduresColumns(config, procedures);

        for (Procedure procedure : procedures.values()) {
            dataMap.addProcedure(procedure);
        }

        return procedures;
    }

    private void loadProceduresColumns(DbLoaderConfiguration config, Map<String, Procedure> procedures) throws SQLException {
        for (DbPath dbPath : config.getFiltersConfig().pathsForQueries()) {
            ResultSet columnsRS = getMetaData().getProcedureColumns(dbPath.catalog, dbPath.schema, null, null);
            try {
                while (columnsRS.next()) {

                    String schema = columnsRS.getString("PROCEDURE_SCHEM");
                    String name = columnsRS.getString("PROCEDURE_NAME");
                    String key = (schema == null ? "" : schema + '.') + name;
                    Procedure procedure = procedures.get(key);
                    if (procedure == null) {
                        continue;
                    }

                    ProcedureParameter column = loadProcedureParams(columnsRS, key, procedure);
                    if (column == null) {
                        continue;
                    }
                    procedure.addCallParameter(column);
                }
            } finally {
                columnsRS.close();
            }
        }
    }

    private ProcedureParameter loadProcedureParams(ResultSet columnsRS, String key, Procedure procedure) throws SQLException {
        String columnName = columnsRS.getString("COLUMN_NAME");

        // skip ResultSet columns, as they are not described in Cayenne procedures yet...
        short type = columnsRS.getShort("COLUMN_TYPE");
        if (type == DatabaseMetaData.procedureColumnResult) {
            LOGGER.debug("skipping ResultSet column: " + key + "." + columnName);
        }

        if (columnName == null) {
            if (type == DatabaseMetaData.procedureColumnReturn) {
                LOGGER.debug("null column name, assuming result column: " + key);
                columnName = "_return_value";
                procedure.setReturningValue(true);
            } else {
                LOGGER.info("invalid null column name, skipping column : " + key);
                return null;
            }
        }

        int columnType = columnsRS.getInt("DATA_TYPE");

        // ignore precision of non-decimal columns
        int decimalDigits = -1;
        if (TypesMapping.isDecimal(columnType)) {
            decimalDigits = columnsRS.getShort("SCALE");
            if (columnsRS.wasNull()) {
                decimalDigits = -1;
            }
        }

        ProcedureParameter column = new ProcedureParameter(columnName);
        int direction = getDirection(type);
        if (direction != -1) {
            column.setDirection(direction);
        }

        column.setType(columnType);
        column.setMaxLength(columnsRS.getInt("LENGTH"));
        column.setPrecision(decimalDigits);

        column.setProcedure(procedure);
        return column;
    }

    private static int getDirection(short type) {
        switch (type) {
            case DatabaseMetaData.procedureColumnIn:
                return ProcedureParameter.IN_PARAMETER;
            case DatabaseMetaData.procedureColumnInOut:
                return ProcedureParameter.IN_OUT_PARAMETER;
            case DatabaseMetaData.procedureColumnOut:
                return ProcedureParameter.OUT_PARAMETER;
            default:
                return -1;
        }
    }

    private Map<String, Procedure> loadProcedures(DbLoaderConfiguration config) throws SQLException {
        Map<String, Procedure> procedures = new HashMap<String, Procedure>();

        FiltersConfig filters = config.getFiltersConfig();
        for (DbPath dbPath : filters.pathsForQueries()) {
            if (filters.filter(dbPath).procedureFilter().equals(NULL)) {
                continue;
            }

            procedures.putAll(loadProcedures(filters, dbPath));
        }

        return procedures;
    }

    private Map<String, Procedure> loadProcedures(FiltersConfig filters, DbPath dbPath) throws SQLException {
        Map<String, Procedure> procedures = new HashMap<String, Procedure>();
        // get procedures
        ResultSet rs = getMetaData().getProcedures(dbPath.catalog, dbPath.schema, WILDCARD);
        try {
            while (rs.next()) {

                String name = rs.getString("PROCEDURE_NAME");
                Procedure procedure = new Procedure(name);
                procedure.setCatalog(rs.getString("PROCEDURE_CAT"));
                procedure.setSchema(rs.getString("PROCEDURE_SCHEM"));

                if (filters.filter(new DbPath(procedure.getCatalog(), procedure.getSchema()))
                        .procedureFilter().isInclude(procedure)) {
                    LOGGER.info("skipping Cayenne PK procedure: " + name);
                    continue;
                }

                switch (rs.getShort("PROCEDURE_TYPE")) {
                    case DatabaseMetaData.procedureNoResult:
                    case DatabaseMetaData.procedureResultUnknown:
                        procedure.setReturningValue(false);
                        break;
                    case DatabaseMetaData.procedureReturnsResult:
                        procedure.setReturningValue(true);
                        break;
                }

                procedures.put(procedure.getFullyQualifiedName(), procedure);
            }
        } finally {
            rs.close();
        }
        return procedures;
    }

    /**
     * Sets new naming strategy for reverse engineering
     *
     * @since 3.0
     */
    public void setNameGenerator(ObjectNameGenerator strategy) {
        if (strategy == null) {
            throw new NullPointerException("Null strategy not allowed");
        }

        this.nameGenerator = strategy;
    }

    /**
     * @return naming strategy for reverse engineering
     * @since 3.0
     */
    public ObjectNameGenerator getNameGenerator() {
        return nameGenerator;
    }
}<|MERGE_RESOLUTION|>--- conflicted
+++ resolved
@@ -659,18 +659,12 @@
         loadedObjEntities.removeAll(entitiesForDelete);
     }
 
-<<<<<<< HEAD
     private void fireObjEntitiesAddedEvents(Collection<ObjEntity> loadedObjEntities) {
         for (ObjEntity curEntity : loadedObjEntities) {
             // notify delegate
             if (delegate != null) {
                 delegate.objEntityAdded(curEntity);
             }
-=======
-    private void fireObjEntitiesAddedEvents(DataMap map) {
-        for (ObjEntity curEntity : map.getObjEntities()) {
-            delegate.objEntityAdded(curEntity);
->>>>>>> 4ad9e8c2
         }
     }
 
@@ -763,15 +757,11 @@
         List<DbEntity> entities = loadDbEntities(dataMap, config, tables);
 
         if (entities != null) {
-<<<<<<< HEAD
-            loadDbRelationships(config, tables);
-            Collection<ObjEntity> loadedObjEntities = loadObjEntities(dataMap, config, entities);
-=======
             if (!config.isSkipRelationshipsLoading()) {
                 loadDbRelationships(config, tables);
             }
->>>>>>> 4ad9e8c2
-
+
+            Collection<ObjEntity> loadedObjEntities = loadObjEntities(dataMap, config, entities);
             flattenManyToManyRelationships(dataMap, loadedObjEntities);
             fireObjEntitiesAddedEvents(loadedObjEntities);
         }
