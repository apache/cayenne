--- conflicted
+++ resolved
@@ -28,23 +28,6 @@
  */
 class Oracle8SelectTranslator extends OracleSelectTranslator {
 
-<<<<<<< HEAD
-    /**
-     * @since 4.0
-     */
-    public Oracle8SelectTranslator(Query query, DataNode dataNode, Connection connection) {
-        super(query, dataNode, connection);
-    }
-    
-    /**
-     * Returns an old style joint stack for Oracle8 that does not support explicit join
-     * syntax.
-     */
-    @Override
-    protected JoinStack createJoinStack() {
-        return new Oracle8JoinStack(getAdapter(), this);
-    }
-=======
 	/**
 	 * @since 4.0
 	 */
@@ -60,6 +43,5 @@
 	protected JoinStack createJoinStack() {
 		return new Oracle8JoinStack(getAdapter(), queryMetadata.getDataMap(), this);
 	}
->>>>>>> 58c7c3b3
 
 }