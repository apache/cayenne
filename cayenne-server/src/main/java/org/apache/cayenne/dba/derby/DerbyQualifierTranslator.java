/*****************************************************************
 *   Licensed to the Apache Software Foundation (ASF) under one
 *  or more contributor license agreements.  See the NOTICE file
 *  distributed with this work for additional information
 *  regarding copyright ownership.  The ASF licenses this file
 *  to you under the Apache License, Version 2.0 (the
 *  "License"); you may not use this file except in compliance
 *  with the License.  You may obtain a copy of the License at
 *
 *    http://www.apache.org/licenses/LICENSE-2.0
 *
 *  Unless required by applicable law or agreed to in writing,
 *  software distributed under the License is distributed on an
 *  "AS IS" BASIS, WITHOUT WARRANTIES OR CONDITIONS OF ANY
 *  KIND, either express or implied.  See the License for the
 *  specific language governing permissions and limitations
 *  under the License.
 ****************************************************************/
package org.apache.cayenne.dba.derby;

import java.sql.Types;

import org.apache.cayenne.access.translator.select.QueryAssembler;
import org.apache.cayenne.access.translator.select.TrimmingQualifierTranslator;
import org.apache.cayenne.exp.Expression;
import org.apache.cayenne.exp.parser.ASTEqual;
import org.apache.cayenne.exp.parser.ASTNotEqual;
import org.apache.cayenne.exp.parser.SimpleNode;
import org.apache.cayenne.map.DbAttribute;

public class DerbyQualifierTranslator extends TrimmingQualifierTranslator {

<<<<<<< HEAD
    public DerbyQualifierTranslator(QueryAssembler queryAssembler, String trimFunction) {
        super(queryAssembler, trimFunction);
    }

    @Override
    protected void processColumnWithQuoteSqlIdentifiers(
            DbAttribute dbAttr,
            Expression pathExp) {

        SimpleNode parent = null;
        if (pathExp instanceof SimpleNode) {
            parent = (SimpleNode) ((SimpleNode) pathExp).jjtGetParent();
        }

        // problem in derby : Comparisons between 'CLOB (UCS_BASIC)' and 'CLOB (UCS_BASIC)' are not supported.
        // we need do it by casting the Clob to VARCHAR.
        if (parent != null
                && (parent instanceof ASTEqual || parent instanceof ASTNotEqual)
                && dbAttr.getType() == Types.CLOB
                && parent.getOperandCount() == 2
                && parent.getOperand(1) instanceof String) {
            Integer size = parent.getOperand(1).toString().length() + 1;

            try {
                out.append("CAST(");
                super.processColumnWithQuoteSqlIdentifiers(dbAttr, pathExp);
                out.append(" AS VARCHAR(").append(String.valueOf(size)).append("))");
            } catch (IOException ex) {
                ex.printStackTrace(); // TODO process exceptions
            }
        }
        else {
            super.processColumnWithQuoteSqlIdentifiers(dbAttr, pathExp);
        }
    }
=======
	public DerbyQualifierTranslator(QueryAssembler queryAssembler, String trimFunction) {
		super(queryAssembler, trimFunction);
	}

	@Override
	protected void processColumnWithQuoteSqlIdentifiers(DbAttribute dbAttr, Expression pathExp) {

		SimpleNode parent = null;
		if (pathExp instanceof SimpleNode) {
			parent = (SimpleNode) ((SimpleNode) pathExp).jjtGetParent();
		}

		// problem in derby : Comparisons between 'CLOB (UCS_BASIC)' and 'CLOB
		// (UCS_BASIC)' are not supported.
		// we need do it by casting the Clob to VARCHAR.
		if (parent != null && (parent instanceof ASTEqual || parent instanceof ASTNotEqual)
				&& dbAttr.getType() == Types.CLOB && parent.getOperandCount() == 2
				&& parent.getOperand(1) instanceof String) {
			Integer size = parent.getOperand(1).toString().length() + 1;

			out.append("CAST(");
			super.processColumnWithQuoteSqlIdentifiers(dbAttr, pathExp);
			out.append(" AS VARCHAR(" + size + "))");
		} else {
			super.processColumnWithQuoteSqlIdentifiers(dbAttr, pathExp);
		}
	}
>>>>>>> 58c7c3b3
}<|MERGE_RESOLUTION|>--- conflicted
+++ resolved
@@ -30,43 +30,6 @@
 
 public class DerbyQualifierTranslator extends TrimmingQualifierTranslator {
 
-<<<<<<< HEAD
-    public DerbyQualifierTranslator(QueryAssembler queryAssembler, String trimFunction) {
-        super(queryAssembler, trimFunction);
-    }
-
-    @Override
-    protected void processColumnWithQuoteSqlIdentifiers(
-            DbAttribute dbAttr,
-            Expression pathExp) {
-
-        SimpleNode parent = null;
-        if (pathExp instanceof SimpleNode) {
-            parent = (SimpleNode) ((SimpleNode) pathExp).jjtGetParent();
-        }
-
-        // problem in derby : Comparisons between 'CLOB (UCS_BASIC)' and 'CLOB (UCS_BASIC)' are not supported.
-        // we need do it by casting the Clob to VARCHAR.
-        if (parent != null
-                && (parent instanceof ASTEqual || parent instanceof ASTNotEqual)
-                && dbAttr.getType() == Types.CLOB
-                && parent.getOperandCount() == 2
-                && parent.getOperand(1) instanceof String) {
-            Integer size = parent.getOperand(1).toString().length() + 1;
-
-            try {
-                out.append("CAST(");
-                super.processColumnWithQuoteSqlIdentifiers(dbAttr, pathExp);
-                out.append(" AS VARCHAR(").append(String.valueOf(size)).append("))");
-            } catch (IOException ex) {
-                ex.printStackTrace(); // TODO process exceptions
-            }
-        }
-        else {
-            super.processColumnWithQuoteSqlIdentifiers(dbAttr, pathExp);
-        }
-    }
-=======
 	public DerbyQualifierTranslator(QueryAssembler queryAssembler, String trimFunction) {
 		super(queryAssembler, trimFunction);
 	}
@@ -94,5 +57,4 @@
 			super.processColumnWithQuoteSqlIdentifiers(dbAttr, pathExp);
 		}
 	}
->>>>>>> 58c7c3b3
 }