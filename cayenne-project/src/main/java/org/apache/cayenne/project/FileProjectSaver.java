--- conflicted
+++ resolved
@@ -18,15 +18,6 @@
  ****************************************************************/
 package org.apache.cayenne.project;
 
-import org.apache.cayenne.CayenneRuntimeException;
-import org.apache.cayenne.configuration.ConfigurationNameMapper;
-import org.apache.cayenne.configuration.ConfigurationNode;
-import org.apache.cayenne.configuration.ConfigurationNodeVisitor;
-import org.apache.cayenne.di.Inject;
-import org.apache.cayenne.resource.Resource;
-import org.apache.cayenne.resource.URLResource;
-import org.apache.cayenne.util.Util;
-
 import java.io.File;
 import java.io.FileNotFoundException;
 import java.io.FileOutputStream;
@@ -38,7 +29,15 @@
 import java.net.URL;
 import java.util.ArrayList;
 import java.util.Collection;
-import java.util.List;
+
+import org.apache.cayenne.CayenneRuntimeException;
+import org.apache.cayenne.configuration.ConfigurationNameMapper;
+import org.apache.cayenne.configuration.ConfigurationNode;
+import org.apache.cayenne.configuration.ConfigurationNodeVisitor;
+import org.apache.cayenne.di.Inject;
+import org.apache.cayenne.resource.Resource;
+import org.apache.cayenne.resource.URLResource;
+import org.apache.cayenne.util.Util;
 
 /**
  * A ProjectSaver saving project configuration to the file system.
@@ -52,13 +51,11 @@
 
     protected ConfigurationNodeVisitor<Resource> resourceGetter;
     protected ConfigurationNodeVisitor<Collection<ConfigurationNode>> saveableNodesGetter;
-    protected List<URL> unusedResources;
     protected String fileEncoding;
 
     public FileProjectSaver() {
         resourceGetter = new ConfigurationSourceGetter();
         saveableNodesGetter = new SaveableNodesGetter();
-        unusedResources = new ArrayList<URL>();
 
         // this is not configurable yet... probably doesn't have to be
         fileEncoding = "UTF-8";
@@ -80,11 +77,7 @@
 
         save(saveUnits, true);
 
-<<<<<<< HEAD
-        unusedResources = project.getUnusedResources();
-=======
         Collection<URL> unusedResources = project.getUnusedResources();
->>>>>>> abea45d7
         try {
             deleteUnusedFiles(unusedResources);
         } catch (IOException ex) {
@@ -343,11 +336,7 @@
         return isFirstFileExists && isSecondFileExists && firstFilePath.equals(secondFilePath);
     }
 
-<<<<<<< HEAD
-    private void deleteUnusedFiles(List<URL> unusedResources) throws IOException {
-=======
     private void deleteUnusedFiles(Collection<URL> unusedResources) throws IOException {
->>>>>>> abea45d7
         for (URL unusedResource : unusedResources) {
 
             File unusedFile;
@@ -368,11 +357,6 @@
             }
 
         }
-<<<<<<< HEAD
-
-        unusedResources.clear();
-=======
->>>>>>> abea45d7
     }
 
     class SaveUnit {
