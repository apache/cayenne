/*****************************************************************
 *   Licensed to the Apache Software Foundation (ASF) under one
 *  or more contributor license agreements.  See the NOTICE file
 *  distributed with this work for additional information
 *  regarding copyright ownership.  The ASF licenses this file
 *  to you under the Apache License, Version 2.0 (the
 *  "License"); you may not use this file except in compliance
 *  with the License.  You may obtain a copy of the License at
 *
 *    http://www.apache.org/licenses/LICENSE-2.0
 *
 *  Unless required by applicable law or agreed to in writing,
 *  software distributed under the License is distributed on an
 *  "AS IS" BASIS, WITHOUT WARRANTIES OR CONDITIONS OF ANY
 *  KIND, either express or implied.  See the License for the
 *  specific language governing permissions and limitations
 *  under the License.
 ****************************************************************/
package org.apache.cayenne.project.validation;

import org.apache.cayenne.map.DbAttribute;
import org.apache.cayenne.map.DbEntity;
import org.apache.cayenne.map.DbJoin;
import org.apache.cayenne.map.DbRelationship;
import org.apache.cayenne.util.Util;
import org.apache.cayenne.validation.ValidationResult;

import java.util.ArrayList;
import java.util.Collection;
import java.util.Collections;
import java.util.List;

class DbRelationshipValidator extends ConfigurationNodeValidator {

    void validate(DbRelationship relationship, ValidationResult validationResult) {

        if (relationship.getTargetEntity() == null) {
            addFailure(
                    validationResult,
                    relationship,
                    "DbRelationship '%s' has no target entity",
                    toString(relationship));
        } else if (relationship.getJoins().isEmpty()) {
            addFailure(
                    validationResult,
                    relationship,
                    "DbRelationship '%s' has no joins",
                    toString(relationship));
        } else {
            // validate joins
            for (DbJoin join : relationship.getJoins()) {
                if (join.getSource() == null && join.getTarget() == null) {
                    addFailure(
                            validationResult,
                            relationship,
                            "DbRelationship '%s' has a join with no source and target attributes selected",
                            toString(relationship));
                } else if (join.getSource() == null) {
                    addFailure(
                            validationResult,
                            relationship,
                            "DbRelationship '%s' has a join with no source attribute selected",
                            toString(relationship));
                } else if (join.getTarget() == null) {
                    addFailure(
                            validationResult,
                            relationship,
                            "DbRelationship '%s' has a join with no target attribute selected",
                            toString(relationship));
                }
            }
        }

        if (Util.isEmptyString(relationship.getName())) {
            addFailure(validationResult, relationship, "Unnamed DbRelationship");
        } else if (relationship.getSourceEntity().getAttribute(relationship.getName()) != null) {
            // check if there are attributes having the same name
            addFailure(
                    validationResult,
                    relationship,
                    "Name of DbRelationship '%s' conflicts with the name of one of DbAttributes in the same entity",
                    toString(relationship));
        } else {
            NameValidationHelper helper = NameValidationHelper.getInstance();
            String invalidChars = helper.invalidCharsInDbPathComponent(relationship.getName());
            if (invalidChars != null) {
                addFailure(
                        validationResult,
                        relationship,
                        "Name of DbRelationship '%s' contains invalid characters: %s",
                        toString(relationship),
                        invalidChars);
            }
        }

        checkForDuplicates(relationship, validationResult);
        checkOnGeneratedStrategyConflict(relationship, validationResult);
<<<<<<< HEAD
        checkTypesOfAttributesInRelationship(relationship, validationResult);
    }

    private void checkTypesOfAttributesInRelationship(DbRelationship relationship, ValidationResult validationResult) {
        for (DbJoin join: relationship.getJoins()) {
            if (join.getSource().getType() != join.getTarget().getType()) {
                addFailure(
                        validationResult,
                        relationship,
                        "Attributes '%s' and '%s' have different types in a relationship '%s'",
                        join.getSourceName(), join.getTargetName(), relationship.getName());
=======
        checkToMany(relationship, validationResult);
}


    private void checkToMany(DbRelationship relationship, ValidationResult validationResult) {
        if (relationship != null && relationship.getReverseRelationship() != null) {
            if (relationship.isToMany() && relationship.getReverseRelationship().isToMany()) {
                addFailure(
                        validationResult,
                        relationship,
                        "Relationship '%s' and '%s' ManyToMany is impossible",
                        relationship.getName(), relationship.getReverseRelationship().getName());
>>>>>>> 1c69c88c
            }
        }
    }

    private void checkOnGeneratedStrategyConflict(DbRelationship relationship, ValidationResult validationResult) {
        if (relationship.isToDependentPK()) {
            Collection<DbAttribute> attributes = relationship.getTargetEntity().getGeneratedAttributes();
            for (DbAttribute attribute : attributes) {

                if (attribute.isGenerated()) {
                    addFailure(
                            validationResult,
                            relationship,
                            "'To Dep Pk' incompatible with Database-Generated on '%s' relationship",
                            toString(relationship));
                }

            }
        }
    }

    /**
     * Per CAY-1813, make sure two (or more) DbRelationships do not map to the
     * same database path.
     */
    private void checkForDuplicates(DbRelationship relationship, ValidationResult validationResult) {
        if (relationship                       != null &&
            relationship.getName()             != null &&
            relationship.getTargetEntityName() != null) {

            String dbRelationshipPath =
                       relationship.getTargetEntityName() +
                       "." +
                       getJoins(relationship);

            DbEntity entity = relationship.getSourceEntity();

            for (DbRelationship comparisonRelationship : entity.getRelationships()) {
                if (relationship != comparisonRelationship) {
                    String comparisonDbRelationshipPath =
                               comparisonRelationship.getTargetEntityName() +
                               "." +
                               getJoins(comparisonRelationship);

                    if (dbRelationshipPath.equals(comparisonDbRelationshipPath)) {
                        addFailure(validationResult,
                                   relationship,
                                   "DbEntity '%s' contains a duplicate DbRelationship mapping ('%s' -> '%s')",
                                   entity.getName(),
                                   relationship.getName(),
                                   dbRelationshipPath);
                        return; // Duplicate found, stop.
                    }
                }
            }
        }
    }

    private String getJoins(DbRelationship relationship) {
        List<String> joins = new ArrayList<>();
        for (DbJoin join : relationship.getJoins()) {
            joins.add("[source=" + join.getSourceName() + ",target=" + join.getTargetName() + "]");
        }
        Collections.sort(joins);

        return Util.join(joins, ",");
    }

    private String toString(DbRelationship relationship) {
        if (relationship.getSourceEntity() == null) {
            return "[null source entity]." + relationship.getName();
        }

        return relationship.getSourceEntity().getName() + "." + relationship.getName();
    }

}<|MERGE_RESOLUTION|>--- conflicted
+++ resolved
@@ -95,19 +95,6 @@
 
         checkForDuplicates(relationship, validationResult);
         checkOnGeneratedStrategyConflict(relationship, validationResult);
-<<<<<<< HEAD
-        checkTypesOfAttributesInRelationship(relationship, validationResult);
-    }
-
-    private void checkTypesOfAttributesInRelationship(DbRelationship relationship, ValidationResult validationResult) {
-        for (DbJoin join: relationship.getJoins()) {
-            if (join.getSource().getType() != join.getTarget().getType()) {
-                addFailure(
-                        validationResult,
-                        relationship,
-                        "Attributes '%s' and '%s' have different types in a relationship '%s'",
-                        join.getSourceName(), join.getTargetName(), relationship.getName());
-=======
         checkToMany(relationship, validationResult);
 }
 
@@ -120,7 +107,19 @@
                         relationship,
                         "Relationship '%s' and '%s' ManyToMany is impossible",
                         relationship.getName(), relationship.getReverseRelationship().getName());
->>>>>>> 1c69c88c
+            }
+        }
+        checkTypesOfAttributesInRelationship(relationship, validationResult);
+    }
+
+    private void checkTypesOfAttributesInRelationship(DbRelationship relationship, ValidationResult validationResult) {
+        for (DbJoin join: relationship.getJoins()) {
+            if (join.getSource().getType() != join.getTarget().getType()) {
+                addFailure(
+                        validationResult,
+                        relationship,
+                        "Attributes '%s' and '%s' have different types in a relationship '%s'",
+                        join.getSourceName(), join.getTargetName(), relationship.getName());
             }
         }
     }
