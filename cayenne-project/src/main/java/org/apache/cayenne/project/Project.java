--- conflicted
+++ resolved
@@ -27,10 +27,6 @@
 import org.apache.cayenne.configuration.ConfigurationTree;
 import org.apache.cayenne.resource.Resource;
 
-import java.net.URL;
-import java.util.ArrayList;
-import java.util.List;
-
 /**
  * A model of a Cayenne mapping project. A project consists of descriptors for
  * DataChannel, DataNodes and DataMaps and associated filesystem files they are
@@ -46,17 +42,6 @@
 	private ConfigurationNodeVisitor<Resource> configurationSourceGetter;
 	private Collection<URL> unusedResources;
 
-<<<<<<< HEAD
-    protected ConfigurationTree<?> configurationTree;
-    private ConfigurationNodeVisitor<Resource> configurationSourceGetter;
-    private List<URL> unusedResources;
-
-    public Project(ConfigurationTree<?> configurationTree) {
-        this.configurationTree = configurationTree;
-        this.configurationSourceGetter = new ConfigurationSourceGetter();
-        this.unusedResources = new ArrayList<URL>();
-    }
-=======
 	public Project(ConfigurationTree<?> configurationTree) {
 		this.configurationTree = configurationTree;
 		this.configurationSourceGetter = new ConfigurationSourceGetter();
@@ -66,7 +51,6 @@
 	public ConfigurationTree<?> getConfigurationTree() {
 		return configurationTree;
 	}
->>>>>>> abea45d7
 
 	public ConfigurationNode getRootNode() {
 		return configurationTree.getRootNode();
@@ -94,17 +78,7 @@
 		return configurationTree.getRootNode().acceptVisitor(configurationSourceGetter);
 	}
 
-<<<<<<< HEAD
-    public Resource getConfigurationResource() {
-        return configurationTree.getRootNode().acceptVisitor(configurationSourceGetter);
-    }
-
-    public List<URL> getUnusedResources() {
-        return unusedResources;
-    }
-=======
 	public Collection<URL> getUnusedResources() {
 		return unusedResources;
 	}
->>>>>>> abea45d7
 }