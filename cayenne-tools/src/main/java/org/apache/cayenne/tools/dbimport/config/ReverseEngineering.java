--- conflicted
+++ resolved
@@ -108,7 +108,6 @@
 
     @Override
     public String toString() {
-<<<<<<< HEAD
         StringBuilder res = new StringBuilder();
         res.append("ReverseEngineering: ").append("\n");
 
@@ -124,25 +123,13 @@
             }
         }
 
-        return super.toString(res, "  ").toString();
-=======
-        StringBuilder res = new StringBuilder("    ReverseEngineering: ");
-        for (Catalog catalog : catalogs) {
-            res.append("\n").append(catalog.toString("        "));
-        }
-        for (Schema schema : schemas) {
-            res.append("\n").append(schema.toString("        "));
-        }
-
         if (skipRelationshipsLoading != null && skipRelationshipsLoading) {
             res.append("\n").append("        Skip Relationships Loading");
         }
         if (skipPrimaryKeyLoading != null && skipPrimaryKeyLoading) {
             res.append("\n").append("        Skip PrimaryKey Loading");
         }
-        res.append(super.toString("    "));
 
-        return res.toString();
->>>>>>> 2782e8dd
+        return super.toString(res, "  ").toString();
     }
 }